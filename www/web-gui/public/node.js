--- conflicted
+++ resolved
@@ -238,11 +238,7 @@
 			</template>
 			
 			<template v-slot:item.action="{ item }">
-<<<<<<< HEAD
-				<v-btn @click="kick_peer(item.address)" outlined>Kick</v-btn>
-=======
 				<v-btn @click="kick_peer(item.address)" outlined text>Kick</v-btn>
->>>>>>> 4254b507
 			</template>
 		</v-data-table>	
 		`
