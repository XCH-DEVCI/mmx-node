
Vue.component('wallet-summary', {
	data() {
		return {
			data: null,
			loading: false
		}
	},
	methods: {
		update() {
			this.loading = true;
			fetch('/api/wallet/get_all_accounts')
				.then(response => response.json())
				.then(data => {
					this.loading = false;
					this.data = data;
				})
		}
	},
	created() {
		this.update();
	},
	template: `
		<div>
			<v-progress-linear :active="loading" indeterminate absolute top></v-progress-linear>

			<div v-for="item in data" :key="item[0]">
				<account-summary :index="item[0]" :account="item[1]"></account-summary>
			</div>

			<v-btn to="/wallet/create" outlined color="primary" class="my-2">{{ $t('wallet_summary.new_wallet') }}</v-btn>
		</div>
		`
})

Vue.component('account-menu', {
	props: {
		index: Number
	},
	template: `
		<v-btn-toggle class="d-flex flex-wrap">
			<v-btn :to="'/wallet/account/' + index" exact>{{ $t('account_menu.balance') }}</v-btn>
			<v-btn :to="'/wallet/account/' + index + '/nfts'">{{ $t('account_menu.nfts') }}</v-btn>
			<v-btn :to="'/wallet/account/' + index + '/contracts'">{{ $t('account_menu.contracts') }}</v-btn>
			<v-btn :to="'/wallet/account/' + index + '/addresses'">{{ $t('account_menu.addresses') }}</v-btn>
			<v-btn :to="'/wallet/account/' + index + '/send'">{{ $t('account_menu.send') }}</v-btn>
			<v-btn :to="'/wallet/account/' + index + '/history'">{{ $t('account_menu.history') }}</v-btn>
			<v-btn :to="'/wallet/account/' + index + '/log'">{{ $t('account_menu.log') }}</v-btn>
			<v-btn :to="'/wallet/account/' + index + '/plots'">Plots</v-btn>
			<v-btn :to="'/wallet/account/' + index + '/offer'">{{ $t('account_menu.offer') }}</v-btn>
			<v-btn :to="'/wallet/account/' + index + '/liquid'">Liquidity</v-btn>
			<v-btn :to="'/wallet/account/' + index + '/details'">Info</v-btn>
			<v-btn :to="'/wallet/account/' + index + '/options'"><v-icon>mdi-cog</v-icon></v-btn>
		</v-btn-toggle>
		`
})

Vue.component('account-header', {
	props: {
		index: Number,
		account: Object
	},
	data() {
		return {
			info: {
				name: null,
				index: null,
				with_passphrase: null
			},
			address: null,
			is_locked: null,
			passphrase_dialog: false
		}
	},
	methods: {
		update() {
			if(this.account) {
				this.info = this.account
			} else {
				fetch('/api/wallet/get_account?index=' + this.index)
					.then(response => response.json())
					.then(data => this.info = data);
			}
			fetch('/wapi/wallet/address?index=' + this.index)
				.then(response => response.json())
				.then(data => this.address = data[0]);
			fetch('/api/wallet/is_locked?index=' + this.index)
				.then(response => response.json())
				.then(data => this.is_locked = data);
		},
		toggle_lock() {
			if(this.is_locked) {
				this.passphrase_dialog = true;
			} else {
				const req = {};
				req.index = this.index;
				fetch('/api/wallet/lock', {body: JSON.stringify(req), method: "post"})
					.then(() => this.update());
			}
		},
		unlock(passphrase) {
			const req = {};
			req.index = this.index;
			req.passphrase = passphrase;
			fetch('/api/wallet/unlock', {body: JSON.stringify(req), method: "post"})
				.then(response => {
					if(response.ok) {
						this.update();
					} else {
						response.text().then(data => {
							alert(data);
						});
					}
				});
		},
		copyToClipboard(address) {
			navigator.clipboard.writeText(address);
		}
	},
	created() {
		this.update()
	},
	template: `
		<div>
			<v-chip label>{{ $t('account_header.wallet') }} #{{index}}</v-chip>
			<v-chip label style="min-width: 500px" class="pr-0">
				{{ address }}
				<v-btn v-if="address" @click="copyToClipboard(address)" text icon>
					<v-icon small class="pr-0">mdi-content-copy</v-icon>
				</btn>
			</v-chip>
			<v-btn v-if="info.with_passphrase && (is_locked != null)" @click="toggle_lock()" text icon>
				<v-icon small class="pr-0">{{ is_locked ? "mdi-lock" : "mdi-lock-open-variant" }}</v-icon>
			</btn>
			<passphrase-dialog v-model="passphrase_dialog" @submit="p => unlock(p)"/>
		</div>
		`
})

Vue.component('account-summary', {
	props: {
		index: Number,
		account: Object
	},
	template: `
		<v-card class="my-2">
			<v-card-text>
				<account-header :index="index" :account="account"></account-header>
				<account-menu :index="index" class="my-2"></account-menu>				
				<account-balance :index="index"></account-balance>
			</v-card-text>
		</v-card>
		`
})

Vue.component('account-balance', {
	props: {
		index: Number,
		show_all: {
			type: Boolean,
			default: false
		}
	},
	data() {
		return {
			data: [],
			loaded: false,
			timer: null
		}
	},
	computed: {
		headers() {
			return [
				{ text: this.$t('account_balance.balance'), value: 'total' },
				{ text: this.$t('account_balance.reserved'), value: 'reserved' },
				{ text: this.$t('account_balance.spendable'), value: 'spendable' },
				{ text: this.$t('account_balance.token'), value: 'token' },
				{ text: this.$t('account_balance.contract'), value: 'contract' }
			]
		}
	},
	watch: {
		show_all() {
			this.loaded = false;
			this.update();
		}
	},
	methods: {
		update() {
			fetch('/wapi/wallet/balance?index=' + this.index + '&show_all=' + this.show_all)
				.then(response => response.json())
				.then(data => {
					this.loaded = true;
					this.data = data.balances;
				});
		}
	},
	created() {
		this.update();
		this.timer = setInterval(() => { this.update(); }, 10000);
	},
	beforeDestroy() {
		clearInterval(this.timer);
	},
	template: `
		<v-data-table
			:headers="headers"
			:items="data"
			:loading="!loaded"
			hide-default-footer
			disable-sort
			disable-pagination
			class="elevation-2"
		>

			<template v-slot:progress>
				<v-progress-linear indeterminate absolute top></v-progress-linear>
				<v-skeleton-loader type="table-row-divider@3" v-if="data.length == 0"/>
			</template>

			<template v-slot:header.contract>
				<div class="d-flex flex-row">
					<div class="align-self-center">{{ $t('account_balance.contract') }}</div>
					<div class="align-self-center ml-auto">
						<v-switch
							v-model="show_all" 
							label="Show unknown"
							hide-details
							class="ma-0 pa-0"
							style="transform: scale(0.75);"/>
					</div>
				</div>
			</template>

			<template v-slot:item.contract="{ item }">
				<router-link :to="'/explore/address/' + item.contract">{{item.is_native ? '' : item.contract}}</router-link>
			</template>

			<template v-slot:item.spendable="{ item }">
				<b>{{item.spendable}}</b>
			</template>

			<template v-slot:item.token="{ item }">
				<div :class="{'text--disabled': !item.is_validated}">{{item.symbol}}</div>
			</template>

		</v-data-table>
		`
})

Vue.component('balance-table', {
	props: {
		address: String,
		show_empty: Boolean
	},
	data() {
		return {
			data: [],
			loading: false,
			loaded: false,
			timer: null
		}
	},
	computed: {
		headers() {
			return [
				{ text: this.$t('balance_table.balance'), value: 'total'},
				{ text: this.$t('balance_table.locked'), value: 'locked'},
				{ text: this.$t('balance_table.spendable'), value: 'spendable'},
				{ text: this.$t('balance_table.token'), value: 'symbol'},
				{ text: this.$t('balance_table.contract'), value: 'contract'},
			]
		}
	},
	methods: {
		update() {
			this.loading = true;
			fetch('/wapi/balance?id=' + this.address)
				.then(response => response.json())
				.then(data => {
					this.loading = false;
					this.loaded = true;
					this.data = data.balances;
				});
		}
	},
	watch: {
		address() {
			this.update();
		}
	},
	created() {
		this.update();
		this.timer = setInterval(() => { this.update(); }, 10000);
	},
	beforeDestroy() {
		clearInterval(this.timer);
	},
	template: `
		<div>
		<v-data-table
			:headers="headers"
			:items="data"
			:loading="!loaded"
			hide-default-footer
			disable-sort
			disable-pagination
			class="elevation-2"
			v-if="!loaded || loaded && (data.length || show_empty)"
		>
			<template v-slot:item.spendable="{ item }">
				<b>{{item.spendable}}</b>
			</template>

			<template v-slot:item.contract="{ item }">
				<router-link :to="'/explore/address/' + item.contract">{{item.is_native ? '' : item.contract}}</router-link>
			</template>
		</v-data-table>

		<template v-if="!data && loading">
			<div class="ui basic loading placeholder segment"></div>
		</template>
		</div>
		`
})

Vue.component('nft-table', {
	props: {
		index: Number
	},
	data() {
		return {
			nfts: []
		}
	},
	computed: {
		headers() {
			return [
				{ text: 'NFT', value: 'item' },
			]
		}
	},
	methods: {
		update() {
			fetch('/wapi/wallet/balance?index=' + this.index)
				.then(response => response.json())
				.then(data => this.nfts = data.nfts);
		}
	},
	created() {
		this.update()
	},
	template: `
		<v-data-table
			:headers="headers"
			:items="nfts"
			hide-default-footer
			disable-sort
			disable-pagination
			class="elevation-2"
		>
			<template v-slot:item.item="{ item }">
				<router-link :to="'/explore/address/' + item">{{item}}</router-link>
			</template>
		</v-data-table>
		`
})

Vue.component('account-history', {
	props: {
		index: Number,
		limit: Number,
		type: {
			default: null,
			type: String
		},
		currency: {
			default: null,
			type: String
		}
	},
	data() {
		return {
			data: [],
			loading: true,
			timer: null 
		}
	},
	computed: {
		headers() {
			return [
				{ text: this.$t('account_history.height'), value: 'height' },
				{ text: this.$t('account_history.type'), value: 'type' },
				{ text: this.$t('account_history.amount'), value: 'value' },
				{ text: this.$t('account_history.token'), value: 'token' },
				{ text: this.$t('account_history.address'), value: 'address' },
				{ text: this.$t('account_history.link'), value: 'link' },
				{ text: this.$t('account_history.time'), value: 'time' },
			]
		}
	},
	methods: {
		update(reload) {
			if(reload) {
				this.data = [];
				this.loading = true;
			}
			fetch('/wapi/wallet/history?limit=' + this.limit + '&index=' + this.index + '&type=' + this.type + '&currency=' + this.currency)
				.then(response => response.json())
				.then(data => {
					this.loading = false;
					this.data = data;
				});
		}
	},
	watch: {
		type() {
			this.update(true);
		},
		currency() {
			this.update(true);
		}
	},
	created() {
		this.update();
		this.timer = setInterval(() => { this.update(); }, 60000);
	},
	beforeDestroy() {
		clearInterval(this.timer);
	},
	template: `
		<v-data-table
			:headers="headers"
			:items="data"
			:loading="loading"
			hide-default-footer
			disable-sort
			disable-pagination
			class="elevation-2"
		>
			<template v-slot:progress>
				<v-progress-linear indeterminate absolute top></v-progress-linear>
				<v-skeleton-loader type="table-row-divider@6" />
			</template>

			<template v-slot:item.height="{ item }">
				<router-link :to="'/explore/block/height/' + item.height">{{item.height}}</router-link>
			</template>	

			<template v-slot:item.value="{ item }">
				<b>{{item.value}}</b>
			</template>

			<template v-slot:item.token="{ item }">
				<template v-if="item.is_native">
					{{item.symbol}}
				</template>
				<template v-else>
					<router-link :to="'/explore/address/' + item.contract">{{item.is_nft ? "[NFT]" : item.symbol}}{{item.is_validated ? "" : "?"}}</router-link>
				</template>
			</template>

			<template v-slot:item.address="{ item }">
				<router-link :to="'/explore/address/' + item.address">{{item.address}}</router-link>
			</template>
			
			<template v-slot:item.link="{ item }">
				<router-link :to="'/explore/transaction/' + item.txid">TX</router-link>
			</template>

			<template v-slot:item.time="{ item }">
				{{new Date(item.time * 1000).toLocaleString()}}
			</template>

		</v-data-table>
		`
})

Vue.component('account-history-form', {
	props: {
		index: Number,
		limit: Number
	},
	data() {
		return {
			type: null,
			currency: null,
			tokens: []
		}
	},
	methods: {
		update() {
			fetch('/wapi/wallet/tokens')
				.then(response => response.json())
				.then(data => this.tokens = data);
		}
	},
	computed: {
		select_types() {
			return [
				{text: this.$t('account_history_form.any'), value: null},
				{text: this.$t('account_history_form.spend'), value: "SPEND"},
				{text: this.$t('account_history_form.receive'), value: "RECEIVE"},
				{text: this.$t('account_history_form.reward'), value: "REWARD"},
				{text: this.$t('account_history_form.tx_fee'), value: "TXFEE"}
			];
		},
		select_tokens() {
			const res = [{text: this.$t('account_history_form.any'), value: null}];
			for(const token of this.tokens) {
				let text = token.symbol;
				if(!token.is_native) {
					text += " - [" + token.currency + "]";
				}
				res.push({text: text, value: token.currency});
			}
			return res;
		}
	},
	created() {
		this.update();
	},
	template: `
		<div>
			<v-card class="my-2">
				<v-card-text>
					<v-row>
						<v-col cols="3">
							<v-select v-model="type" :label="$t('account_history.type')"
								:items="select_types" item-text="text" item-value="value">
							</v-select>
						</v-col>
						<v-col>
							<v-select v-model="currency" :label="$t('account_history.token')"
								:items="select_tokens" item-text="text" item-value="value">
							</v-select>
						</v-col>
					</v-row>
				</v-card-text>
			</v-card>
			<account-history :index="index" :limit="limit" :type="type" :currency="currency"></account-history>
		</div>
	`
})

Vue.component('account-tx-history', {
	props: {
		index: Number,
		limit: Number
	},
	data() {
		return {
			data: [],
			loading: true,
			timer: null			
		}
	},
	computed: {
		headers() {
			return [
				{ text: this.$t('account_tx_history.height'), value: 'height' },
				{ text: "Type", value: 'note' },
				{ text: "Fee", value: 'fee' },
				{ text: this.$t('account_tx_history.confirmed'), value: 'confirmed' },
				{ text: this.$t('account_tx_history.status'), value: 'state' },
				{ text: this.$t('account_tx_history.transaction_id'), value: 'transaction_id' },
				{ text: this.$t('account_tx_history.time'), value: 'time' },
			]
		}
	},
	methods: {
		update() {
			fetch('/wapi/wallet/tx_history?limit=' + this.limit + '&index=' + this.index)
				.then(response => response.json())
				.then(data => {
					this.loading = false;
					this.data = data;
				});
		}
	},
	created() {
		this.update();
		this.timer = setInterval(() => { this.update(); }, 10000);
	},
	beforeDestroy() {
		clearInterval(this.timer);
	},
	template: `
		<v-data-table
			:headers="headers"
			:items="data"
			:loading="loading"
			hide-default-footer
			disable-sort
			disable-pagination
			class="elevation-2"
		>

			<template v-slot:progress>
				<v-progress-linear indeterminate absolute top></v-progress-linear>
				<v-skeleton-loader type="table-row-divider@6" />
			</template>

			<template v-slot:item.height="{ item }">
				<template v-if="item.height">
					<router-link :to="'/explore/block/height/' + item.height">{{item.height}}</router-link>
				</template>
			</template>
			
			<template v-slot:item.fee="{ item }">
				<template v-if="item.height && item.fee">
					<b>{{(item.fee.value).toFixed(3)}}</b> MMX
				</template>
			</template>
			
			<template v-slot:item.state="{ item }">
				<div :class="{'red--text': item.state == 'failed'}">{{ $t(item.state) }}</div>
			</template>

			<template v-slot:item.transaction_id="{ item }">
				<router-link :to="'/explore/transaction/' + item.id">{{item.id.substring(0,16)}}...{{item.id.substring(48)}}</router-link>
			</template>

			<template v-slot:item.confirmed="{ item }">
				{{item.confirm ? item.confirm > 1000 ? "> 1000" : item.confirm : null}}
			</template>

			<template v-slot:item.time="{ item }">
				{{new Date(item.time).toLocaleString()}}
			</template>

		</v-data-table>
		`
})

Vue.component('account-contract-summary', {
	props: {
		index: Number,
		address: String,
		contract: Object
	},
	methods: {
		deposit() {
			this.$router.push("/wallet/account/" + this.index + "/send/" + this.address);
		},
		withdraw() {
			this.$router.push("/wallet/account/" + this.index + "/send_from/" + this.address);
		}
	},
	template: `
		<v-card class="my-2">
			<v-card-text>			
				<v-chip label>{{contract.__type}}</v-chip>
				<v-chip label>{{address}}</v-chip>
				<object-table :data="contract" class="my-2"></object-table>
				<balance-table :address="address"></balance-table>
				<div v-if="contract.__type != 'mmx.contract.Executable'" class="mt-4">
					<v-btn outlined @click="deposit">{{ $t('account_contract_summary.deposit') }}</v-btn>
					<v-btn outlined @click="withdraw">{{ $t('account_contract_summary.withdraw') }}</v-btn>
				</div>
			</v-card-text>
		</div>
		`
})

Vue.component('account-contracts', {
	props: {
		index: Number
	},
	data() {
		return {
			data: null,
			loading: false,
			contractFilter: [],
			contractFilterValues: []
		}
	},
	methods: {
		update() {
			this.loading = true;
			fetch('/wapi/wallet/contracts?index=' + this.index)
				.then(response => response.json())
				.then(data => {
					this.loading = false;
					this.data = data;
					this.contractFilter = Array.from(Array(data.length).keys())
					this.contractFilterValues = data.map(item => item.__type).filter((value, index, self) => self.indexOf(value) === index)
				});
		}
	},
	created() {
		this.update();
	},
	computed: {
		selectedContractFilterValues() {
			return this.contractFilterValues.filter((value, index, self) => this.contractFilter.some( i => i === index) );
		},
		filteredData() {
			return this.data?.filter( (item, index, self) => this.selectedContractFilterValues.some( r => item.__type == r) );
		}
	},
	template: `
		<v-card outlined color="transparent">
			<v-progress-linear  v-if="!data && loading" indeterminate absolute top></v-progress-linear>

			<v-chip-group column multiple v-model="contractFilter">
				<v-chip v-for="item in contractFilterValues" filter outlined>{{item}}</v-chip>
			</v-chip-group>

			<account-contract-summary v-if="filteredData" v-for="item in filteredData" :key="item.address" :index="index" :address="item.address" :contract="item">
			</account-contract-summary>
		</v-card>
		`
})

Vue.component('account-addresses', {
	props: {
		index: Number,
		limit: Number
	},
	data() {
		return {
			data: [],
			loading: true
		}
	},
	computed: {
		headers() {
			return [
				{ text: this.$t('account_addresses.index'), value: 'index' },
				{ text: this.$t('account_addresses.address'), value: 'address' },
				{ text: "Active", value: 'num_active' },
				{ text: this.$t('account_addresses.n_recv'), value: 'num_receive' },
				{ text: this.$t('account_addresses.n_spend'), value: 'num_spend' },
				{ text: this.$t('account_addresses.last_recv'), value: 'last_receive_height' },
				{ text: this.$t('account_addresses.last_spend'), value: 'last_spend_height' },
			]
		}
	},
	methods: {
		update() {
			fetch('/wapi/wallet/address_info?limit=' + this.limit + '&index=' + this.index)
				.then(response => response.json())
				.then(data => {
					this.loading = false;
					this.data = data;
				});
		}
	},
	created() {
		this.update()
	},
	template: `
		<v-data-table
			:headers="headers"
			:items="data"
			:loading="loading"
			hide-default-footer
			disable-sort
			disable-pagination
			class="elevation-2"
		>
			<template v-slot:progress>
				<v-progress-linear indeterminate absolute top></v-progress-linear>
				<v-skeleton-loader type="table-row-divider@6" />
			</template>
			
			<template v-slot:item.index="{ item, index }">
				{{ index }}
			</template>
			
			<template v-slot:item.address="{ item }">
				<router-link :to="'/explore/address/' + item.address">{{item.address}}</router-link>
			</template>
			
			<template v-slot:item.last_receive_height="{ item }">
				<router-link :to="'/explore/block/height/' + item.last_receive_height">
					{{item.num_receive || item.last_receive_height ? item.last_receive_height : null}}
				</router-link>
			</template>
			
			<template v-slot:item.last_spend_height="{ item }">
				<router-link :to="'/explore/block/height/' + item.last_spend_height">
					{{item.num_spend || item.last_spend_height ? item.last_spend_height : null}}
				</router-link>
			</template>
		</v-data-table>
		`
})

Vue.component('account-plots', {
	props: {
		index: Number,
		limit: Number
	},
	data() {
		return {
			data: [],
			result: null,
			error: null,
			loading: true,
			dialog: false,
			dialog_mode: null,
			dialog_owner: null,
			dialog_address: null,
			dialog_amount: null,
		}
	},
	computed: {
		headers() {
			return [
				{ text: "Balance", value: 'balance' },
				{ text: "Size", value: 'size_bytes' },
				{ text: "Address", value: 'address' },
				{ text: "", value: 'actions' },
			]
		}
	},
	methods: {
		update() {
			fetch('/wapi/wallet/plots?index=' + this.index)
				.then(response => response.json())
				.then(data => {
					this.loading = false;
					this.data = data;
				});
		},
		deposit(address, owner) {
			this.dialog_mode = "Deposit";
			this.dialog_owner = owner;
			this.dialog_address = address;
			this.dialog = true;
		},
		withdraw(address, owner) {
			this.dialog_mode = "Withdraw";
			this.dialog_owner = owner;
			this.dialog_address = address;
			this.dialog = true;
		},
		submit() {
			let url = "";
			const req = {};
			req.index = this.index;
			req.options = {user: this.dialog_owner};
			if(this.dialog_mode == "Deposit") {
				url = "/wapi/wallet/send";
				req.currency = null;
				req.amount = parseFloat(this.dialog_amount);
				req.dst_addr = this.dialog_address;
			} else {
				url = "/wapi/wallet/execute";
				req.address = this.dialog_address;
				req.method = "withdraw";
				req.args = [this.dialog_amount * 1e6];
			}
			fetch(url, {body: JSON.stringify(req), method: "post"})
				.then(response => {
					if(response.ok) {
						response.json().then(data => {
							this.result = data;
							this.error = null;
						});
					} else {
						response.text().then(data => {
							this.result = null;
							this.error = data;
						});
					}
				});
			this.dialog = false;
		}
	},
	created() {
		this.update();
		this.timer = setInterval(() => { this.update(); }, 10000);
	},
	beforeDestroy() {
		clearInterval(this.timer);
	},
	template: `
		<div>
			<v-alert
				border="left"
				colored-border
				type="success"
				elevation="2"
				v-if="result"
				class="my-2"
			>
				{{ $t('common.transaction_has_been_sent') }}: <router-link :to="'/explore/transaction/' + result.id">{{result.id}}</router-link>
			</v-alert>

			<v-alert
				border="left"
				colored-border
				type="error"
				elevation="2"
				v-if="error"
				class="my-2"
			>
				{{ $t('common.failed_with') }}: <b>{{error}}</b>
			</v-alert>
			
			<v-data-table
				:headers="headers"
				:items="data"
				:loading="loading"
				hide-default-footer
				disable-sort
				disable-pagination
				class="elevation-2"
			>
				<template v-slot:progress>
					<v-progress-linear indeterminate absolute top></v-progress-linear>
					<v-skeleton-loader type="table-row-divider@6" />
				</template>
				
				<template v-slot:item.balance="{ item }">
					<b>{{item.balance.value}}</b>&nbsp;&nbsp;MMX
				</template>
				
				<template v-slot:item.size_bytes="{ item }">
					<b>{{(item.size_bytes / Math.pow(1000,4)).toFixed(2)}}</b>&nbsp;&nbsp;TB
				</template>
				
				<template v-slot:item.address="{ item }">
					<router-link :to="'/explore/address/' + item.address">{{item.address}}</router-link>
				</template>
				
				<template v-slot:item.actions="{ item }">
					<v-btn color="green darken-1" @click="deposit(item.address, item.owner)" outlined>Deposit</v-btn>
					<v-btn color="red darken-1" @click="withdraw(item.address, item.owner)" outlined>Withdraw</v-btn>
				</template>
			</v-data-table>
			
			<v-dialog v-model="dialog" max-width="1000">
				<template v-slot:default="dialog">
					<v-card>
						<v-toolbar color="primary"></v-toolbar>
						<v-card-title>{{dialog_mode}} {{dialog_mode == "Deposit" ? "to" : "from"}} {{dialog_address}}</v-card-title>
						<v-card-text class="pb-0">
							<v-text-field class="text-align-right"
								v-model="dialog_amount"
								label="Amount"
								suffix="MMX">
							</v-text-field>
							<v-alert
								border="left"
								colored-border
								type="error"
								elevation="2"
								v-if="dialog_mode == 'Withdraw'"
								class="my-2"
							>
								Only 90% of the amount will be returned, the rest is burned.
							</v-alert>
						</v-card-text>
						<v-card-actions class="justify-end">
							<v-btn @click="submit()" color="primary" :disabled="!(dialog_amount > 0)">{{dialog_mode}}</v-btn>
							<v-btn @click="dialog.value = false">Abort</v-btn>
						</v-card-actions>
					</v-card>
				</template>
			</v-dialog>
		</div>
		`
})

Vue.component('account-liquid', {
	props: {
		index: Number,
		limit: Number
	},
	data() {
		return {
			data: [],
			loading: true,
		}
	},
	computed: {
		headers() {
			return [
				{ text: "Balance", value: 'balance' },
				{ text: "Symbol", value: 'symbol' },
				{ text: "Address", value: 'address' },
				{ text: "", value: 'actions' },
			]
		}
	},
	methods: {
		update() {
			fetch('/wapi/wallet/swap/liquid?index=' + this.index)
				.then(response => response.json())
				.then(data => {
					this.loading = false;
					this.data = data;
				});
		},
	},
	created() {
		this.update()
	},
	template: `
		<div>
			<v-data-table
				:headers="headers"
				:items="data"
				:loading="loading"
				hide-default-footer
				disable-sort
				disable-pagination
				class="elevation-2"
			>
				<template v-slot:progress>
					<v-progress-linear indeterminate absolute top></v-progress-linear>
					<v-skeleton-loader type="table-row-divider@6" />
				</template>
				
				<template v-slot:item.balance="{ item }">
					<b>{{item.balance.value}}</b>
				</template>
				
				<template v-slot:item.symbol="{ item }">
					<template v-if="item.symbol != 'MMX'">
						<router-link :to="'/explore/address/' + item.currency">{{item.symbol}}</router-link>
					</template>
					<template v-else>
						{{item.symbol}}
					</template>
				</template>
				
				<template v-slot:item.address="{ item }">
					<router-link :to="'/swap/trade/' + item.address">{{item.address}}</router-link>
				</template>
				
				<template v-slot:item.actions="{ item }">
					<router-link :to="'/swap/liquid/' + item.address">
						<v-btn outlined>Manage</v-btn>
					</router-link>
				</template>
			</v-data-table>
		</div>
		`
})

Vue.component('account-details', {
	props: {
		index: Number
	},
	data() {
		return {
			account: null,
			keys: null
		}
	},
	methods: {
		update() {
			fetch('/api/wallet/get_account?index=' + this.index)
				.then(response => response.json())
				.then(data => this.account = data);
			fetch('/wapi/wallet/keys?index=' + this.index)
				.then(response => response.json())
				.then(data => this.keys = data);
		},
		copyKeysToPlotter() {
			window.mmx.copyKeysToPlotter(JSON.stringify(this.keys))
		}
	},
	created() {
		this.update();
	},
	template: `
		<div>
			<object-table :data="account"></object-table>
			<object-table :data="keys" class="my-2"></object-table>

			<v-btn v-if="$isWinGUI && this.keys" @click="copyKeysToPlotter" color="primary">{{ $t('account_details.copy_keys_to_plotter') }}</v-btn>
		</div>
		`
})

Vue.component('account-actions', {
	props: {
		index: Number
	},
	data() {
		return {
			seed: null,
			info: null,
			error: null,
			dialog: false
		}
	},
	methods: {
		reset_cache() {
			const req = {};
			req.index = this.index;
			fetch('/api/wallet/reset_cache', {body: JSON.stringify(req), method: "post"})
				.then(response => {
					if(response.ok) {
						this.info = "Success";
						this.error = null;
					} else {
						response.text().then(data => {
							this.info = null;
							this.error = data;
						});
					}
				});
		},
		show_seed() {
			fetch('/wapi/wallet/seed?index=' + this.index)
				.then(response => response.json())
				.then(data => {
					this.seed = data;
					this.dialog = true;
				});
		},
		copyToClipboard(value) {
			navigator.clipboard.writeText(value).then(() => {});
		}		
	},
	template: `
		<div>			
			<v-card>
				<v-card-text>
					<v-btn outlined @click="reset_cache">{{ $t('account_actions.reset_cache') }}</v-btn>

					<v-dialog v-model="dialog" max-width="800">
						<template v-slot:activator="{ on, attrs }">
							<v-btn outlined @click="show_seed">{{ $t('account_actions.show_seed') }}</v-btn>
						</template>
						<template v-slot:default="dialog">
							<v-card>
							<v-toolbar color="primary"></v-toolbar>
								<v-card-text class="pb-0">
									<v-container>					
										<seed v-model="seed.string" readonly></seed>
									</v-container>
								</v-card-text>
								<v-card-actions>
									<v-spacer></v-spacer>
									<v-btn text @click="copyToClipboard(seed.string)">Copy</v-btn>
									<v-btn text @click="dialog.value = false">Close</v-btn>
								</v-card-actions>
							</v-card>
						</template>
					</v-dialog>

				</v-card-text>
			</v-card>

			<v-alert
				border="left"
				colored-border
				type="success"
				elevation="2"
				v-if="info"
				class="my-2"
			>
				{{info}}
			</v-alert>

			<v-alert
				border="left"
				colored-border
				type="error"
				elevation="2"
				v-if="error"
				class="my-2"
			>
				{{ $t('common.failed_with') }}: <b>{{error}}</b>
			</v-alert>
		</div>
		`
})

Vue.component('create-account', {
	props: {
		index: Number
	},
	data() {
		return {
			data: null,
			name: null,
			offset: null,
			num_addresses: 100,
			error: null
		}
	},
	methods: {
		update() {
			fetch('/api/wallet/get_account?index=' + this.index)
				.then(response => response.json())
				.then(data => this.data = data);
		},
		submit() {
			if(this.offset < 1) {
				this.error = "'Account Index' cannot be less than 1";
				return;
			}
			const req = {};
			req.config = {};
			req.config.name = this.name;
			req.config.index = this.offset;
			req.config.key_file = this.data.key_file;
			req.config.num_addresses = this.num_addresses;
			fetch('/api/wallet/create_account', {body: JSON.stringify(req), method: "post"})
				.then(response => {
					if(response.ok) {
						this.$router.push('/wallet/');
					} else {
						response.text().then(data => {
							this.error = data;
						});
					}
				});
		}
	},
	created() {
		this.update();
	},
	template: `
		<div>
			<v-card>
				<v-card-text>
					<v-row >
						<v-col>
							<v-text-field type="text" :label="$t('create_account.account_index')" v-model.number="offset" class="text-align-right"/>
						</v-col>
						<v-col cols="6">							
							<v-text-field type="text" :label="$t('create_account.account_name')" v-model="name"/>
						</v-col>
						<v-col>
							<v-text-field type="text" :label="$t('create_account.number_of_addresses')" v-model.number="num_addresses"/>						
						</v-col>
					</v-row>
					<v-btn outlined @click="submit">{{ $t('create_account.create_account') }}</v-btn>
				</v-card-text>
			</v-card>

			<v-alert
				border="left"
				colored-border
				type="error"
				elevation="2"
				v-if="error"
				class="my-2"
			>
				{{ $t('common.failed_with') }}: <b>{{error}}</b>
			</v-alert>
		</div>
		`
})

Vue.component('create-wallet', {
	data() {
		return {
			name: null,
			num_addresses: 100,
			with_seed: false,
			with_passphrase: false,
			seed: null,
			passphrase: null,
			error: null,
			show_passphrase: false
		}
	},
	methods: {
		submit() {
			const req = {};
			req.config = {};
			req.config.name = this.name;
			req.config.num_addresses = this.num_addresses;
			if(this.with_seed) {
				req.words = this.seed;
			}
			if(this.with_passphrase) {
				req.passphrase = this.passphrase;
			}
			fetch('/api/wallet/create_wallet', {body: JSON.stringify(req), method: "post"})
				.then(response => {
					if(response.ok) {
						this.$router.push('/wallet/');
					} else {
						response.text().then(data => {
							this.error = data;
						});
					}
				});
		}
	},
	template: `
		<div>
			<v-card>
				<v-card-text>

					<v-row>
						<v-col>
							<v-text-field
								v-model="name"
								:label="$t('create_wallet.account_name')">
							</v-text-field>
						</v-col>
						<v-col cols=4>

							<v-text-field
								v-model.number="num_addresses"
								:label="$t('create_wallet.number_of_addresses')"
								class="text-align-right">
							</v-text-field>
						</v-col>
					</v-row>

					<v-checkbox
						v-model="with_seed"
						:label="$t('create_wallet.use_custom_seed')">
					</v-checkbox>

					<v-card :disabled="!with_seed">
						<v-card-title class="text-subtitle-1">
							{{$t('create_wallet.seed_words')}}
						</v-card-title>
						<v-expand-transition>
							<v-card-text v-show="with_seed">
								<seed v-model="seed" :disabled="!with_seed"/>
							</v-card-text>
						</v-expand-transition>
					</v-card>

					<v-checkbox
						v-model="with_passphrase"
						:label="$t('create_wallet.use_passphrase')">
					</v-checkbox>

					<v-text-field
						v-model="passphrase"
						:label="$t('create_wallet.passphrase')"
						:disabled="!with_passphrase"
						autocomplete="new-password"
						:type="show_passphrase ? 'text' : 'password'"
						:append-icon="show_passphrase ? 'mdi-eye' : 'mdi-eye-off'"
						@click:append="show_passphrase = !show_passphrase">
					</v-text-field>

					<v-btn @click="submit" outlined color="primary">{{ $t('create_wallet.create_wallet') }}</v-btn>

				</v-card-text>

			</v-card>
							
			<v-alert
				border="left"
				colored-border
				type="error"
				v-if="error"
				elevation="2"
				class="my-2"
			>
				{{ $t('common.failed_with') }}: <b>{{error}}</b>
			</v-alert>
		</div>
		`
})

Vue.component('passphrase-dialog', {
	props: {
		show: Boolean
	},
	data() {
		return {
			passphrase: null,
			show_passphrase: false
		}
	},	
	model: {
		prop: 'show',
		event: 'close'
	},
	methods: {
		onSubmit() {
			this.$emit('submit', this.passphrase);
			this.passphrase = null;
			this.onClose();
		},
		onClose() {
			this.show = false
			this.$emit('close');
		}
	},	
	template: `
		<v-dialog v-model="show" max-width="800" persistent>
			<template v-slot:default="dialog">
				<v-card>
					<v-toolbar color="primary">
					</v-toolbar>
					<v-card-text class="pb-0">			
						<v-text-field
							v-model="passphrase"
							:label="$t('wallet_common.enter_passphrase')"
							required
							autocomplete="new-password"
							:type="show_passphrase ? 'text' : 'password'"
							:append-icon="show_passphrase ? 'mdi-eye' : 'mdi-eye-off'"
							@click:append="show_passphrase = !show_passphrase"							
							>
						</v-text-field>
					</v-card-text>
					<v-card-actions>
						<v-spacer></v-spacer>
						<v-btn text @click="onClose">Cancel</v-btn>
						<v-btn color="primary" text @click="onSubmit">Submit</v-btn>
					</v-card-actions>
				</v-card>
			</template>
		</v-dialog>
	`
})

Vue.component('account-send-form', {
	props: {
		index: Number,
		target_: String,
		source_: String
	},
	data() {
		return {
			accounts: [],
			balances: [],
			amount: null,
			target: null,
			source: null,
			address: "",
			currency: null,
			fee_ratio: 1,	// TODO
			confirmed: false,
			result: null,
			error: null,
			passphrase_dialog: false
		}
	},
	methods: {
		update() {
			fetch('/api/wallet/get_all_accounts')
				.then(response => response.json())
				.then(data => {
					this.accounts = [];
					for(const entry of data) {
						const info = entry[1];
						info.account = entry[0];
						fetch('/wapi/wallet/address?limit=1&index=' + entry[0])
							.then(response => response.json())
							.then(data => {
								info.address = data[0];
								this.accounts.push(info);
								this.accounts.sort((a, b) => a.account - b.account);
							});
					}
				});
			if(this.source) {
				fetch('/wapi/address?id=' + this.source)
					.then(response => response.json())
					.then(data => this.balances = data.balances);
			} else {
				fetch('/wapi/wallet/balance?index=' + this.index)
					.then(response => response.json())
					.then(data => this.balances = data.balances);
			}
		},
		submit() {
			fetch('/api/wallet/is_locked?index=' + this.index)
				.then(response => response.json())
				.then(data => {
					if(data) {
						this.passphrase_dialog = true;
					} else {
						this.submit_ex(null);
					}
				});
		},
		submit_ex(passphrase) {
			this.confirmed = false;
			if(!validate_address(this.target)) {
				this.error = "invalid destination address";
				return;
			}
			const req = {};
			req.index = this.index;
			req.amount = this.amount;
			req.currency = this.currency;
			if(this.source) {
				req.src_addr = this.source;
			}
			req.dst_addr = this.target;
			req.options = {};
			req.options.passphrase = passphrase;
			
			fetch('/wapi/wallet/send', {body: JSON.stringify(req), method: "post"})
				.then(response => {
					if(response.ok) {
						response.json().then(data => this.result = data);
					} else {
						response.text().then(data => this.error = data);
					}
					this.update();
					this.$refs.balance.update();
					this.$refs.history.update();
				});
		}
	},
	created() {
		if(this.source_) {
			this.source = this.source_;
		}
		if(this.target_) {
			this.address = "";
			this.target = this.target_;
		}
		this.update();
	},
	watch: {
		address(value) {
			if(value) {
				this.target = value;
			} else {
				this.target = null;
			}
		},
		amount(value) {
			// TODO: validate
		},
		result(value) {
			if(value) {
				this.error = null;
			}
		},
		error(value) {
			if(value) {
				this.result = null;
			}
		}
	},	
	computed: {
		selectAccounts() {
			var result = [];
			
			result.push({ text: this.$t('account_send_form.address_input'), value: ""});

			this.accounts.map(item => {
				result.push(
					{
						text: `${this.$t('account_send_form.wallet') } #${item.account} (${item.address})`,
						value: item.address
					}
				);
			});

			return result;
		}
	},
	template: `
		<div>
			<passphrase-dialog v-model="passphrase_dialog" @submit="p => submit_ex(p)"/>

			<balance-table :address="source" :show_empty="true" v-if="source" ref="balance"></balance-table>
			<account-balance :index="index" v-if="!source" ref="balance"></account-balance>

			<v-card class="my-2">
				<v-card-text>
					<v-text-field 
						v-if="!!source"
						v-model="source" 
						:label="$t('account_send_form.source_address')" disabled>
					</v-text-field>

					<v-select 
						v-model="address"
						:label="$t('account_send_form.destination')"
						:items="selectAccounts"
						item-text="text"
						item-value="value"
						:disabled="!!target_">
					</v-select>

					<v-text-field 
						v-model="target"
						:label="$t('account_send_form.destination_address')"
						:disabled="!!address || !!target_" placeholder="mmx1...">
					</v-text-field>

					<v-row>
						<v-col cols="3">
							<v-text-field class="text-align-right"
							:label="$t('account_send_form.amount')"
							v-model.number="amount" placeholder="1.23"
							></v-text-field>
						</v-col>
						<v-col>
							<v-select
								v-model="currency"
								:label="$t('account_send_form.currency')"
								:items="balances"
								item-text="contract"
								item-value="contract">

								<template v-for="slotName in ['item', 'selection']" v-slot:[slotName]="{ item }">
									{{item.symbol + (item.is_validated || source ? '' : '?')}}
									<template v-if="!item.is_native"> - [{{item.contract}}]</template>
								</template>

							</v-select>
						</v-col>
					</v-row>

					<v-switch v-model="confirmed" :label="$t('account_offer_form.confirm')" class="d-inline-block"></v-switch><br>
					<v-btn @click="submit" outlined color="primary" :disabled="!confirmed">{{ $t('account_send_form.send') }}</v-btn>

				</v-card-text>
			</v-card>

			<v-alert
				border="left"
				colored-border
				type="success"
				elevation="2"
				v-if="result"
				class="my-2"
			>
				{{ $t('common.transaction_has_been_sent') }}: <router-link :to="'/explore/transaction/' + result.id">{{result.id}}</router-link>
			</v-alert>

			<v-alert
				border="left"
				colored-border
				type="error"
				elevation="2"
				v-if="error"
				class="my-2"
			>
				{{ $t('common.failed_with') }}: <b>{{error}}</b>
			</v-alert>

			<account-tx-history :index="index" :limit="10" ref="history"></account-tx-history>
		</div>
		`
})

Vue.component('account-offer-form', {
	props: {
		index: Number
	},
	data() {
		return {
			tokens: [],
			balances: [],
			bid_amount: null,
			ask_amount: null,
			ask_symbol: "MMX",
			bid_currency: null,
			ask_currency: null,
			confirmed: false,
			timer: null,
			result: null,
			error: null
		}
	},
	methods: {
		update() {
			fetch('/wapi/wallet/tokens')
				.then(response => response.json())
				.then(data => this.tokens = data);
			fetch('/wapi/wallet/balance?index=' + this.index)
				.then(response => response.json())
				.then(data => this.balances = data.balances);
		},
		submit() {
			this.confirmed = false;
			if(this.ask_currency && !validate_address(this.ask_currency)) {
				this.error = "invalid currency address";
				return;
			}
			const req = {};
			req.index = this.index;
			req.bid = this.bid_amount;
			req.ask = this.ask_amount;
			req.bid_currency = this.bid_currency;
			req.ask_currency = this.ask_currency;
			fetch('/wapi/wallet/offer', {body: JSON.stringify(req), method: "post"})
				.then(response => {
					if(response.ok) {
						response.json().then(data => this.result = data);
					} else {
						response.text().then(data => this.error = data);
					}
				});
		}
	},
	created() {
		this.update();
		this.timer = setInterval(() => { this.update(); }, 10000);
	},
	beforeDestroy() {
		clearInterval(this.timer);
	},
	watch: {
		ask_amount(value) {
			// TODO: validate
		},
		bid_amount(value) {
			// TODO: validate
		},
		result(value) {
			if(value) {
				this.error = null;
			}
		},
		error(value) {
			if(value) {
				this.result = null;
			}
		}
	},
	template: `
		<div>
			<account-balance :index="index" ref="balance"></account-balance>
			<v-card class="my-2">
				<v-card-text>
					<v-row>
						<v-col cols="3">
							<v-text-field class="text-align-right"
								:label="$t('account_offer_form.offer_amount')"
								placeholder="1.23"
								v-model.number="bid_amount"	
							></v-text-field>
						</v-col>
						<v-col>
							<v-select
								v-model="bid_currency"
								:label="$t('account_offer_form.offer_currency')"
								:items="balances" 
								item-text="contract"
								item-value="contract">

								<template v-for="slotName in ['item', 'selection']" v-slot:[slotName]="{ item }">
									{{item.symbol + (item.is_validated ? '' : '?')}}
									<template v-if="!item.is_native"> - [{{item.contract}}]</template>
								</template>

							</v-select>
						</v-col>
					</v-row>
					<v-row>
						<v-col cols="3">
							<v-text-field class="text-align-right"
								:label="$t('account_offer_form.receive_amount')"
								placeholder="1.23"
								v-model.number="ask_amount"	
							></v-text-field>
						</v-col>
						<v-col>
							<v-select
								v-model="ask_currency"
								label="Receive Currency"
								:items="tokens" 
								item-text="currency"
								item-value="currency">

								<template v-for="slotName in ['item', 'selection']" v-slot:[slotName]="{ item }">
									{{item.symbol}}
									<template v-if="item.currency != MMX_ADDR"> - [{{item.currency}}]</template>
								</template>

							</v-select>
						</v-col>
					</v-row>
					<v-switch v-model="confirmed" :label="$t('account_offer_form.confirm')" class="d-inline-block"></v-switch><br>
					<v-btn @click="submit" outlined color="primary" :disabled="!confirmed">{{ $t('account_offer_form.offer') }}</v-btn>
				</v-card-text>
			</v-card>
			
			<v-alert border="left" colored-border type="success" elevation="2" v-if="result" class="my-2">
				{{ $t('common.transaction_has_been_sent') }}: <router-link :to="'/explore/transaction/' + result.id">{{result.id}}</router-link>
			</v-alert>
			<v-alert border="left" colored-border type="error" elevation="2" v-if="error" class="my-2">
				{{ $t('common.failed_with') }}: <b>{{error}}</b>
			</v-alert>
			
			<account-offers :index="index" ref="offers"></account-offers>
		</div>
		`
})

Vue.component('account-offers', {
	props: {
		index: Number
	},
	data() {
		return {
			data: [],
			error: null,
			result: null,
			timer: null,
			state: true,
			dialog: false,
			dialog_item: null,
			dialog_amount: null,
			canceled: new Set(),
			withdrawn: new Set()
		}
	},
	computed: {
		select_states() {
			return [
				{text: this.$t('account_offers.any'), value: false},
				{text: this.$t('account_offers.open'), value: true},
			];
		},
	},
	methods: {
		update() {
			fetch('/wapi/wallet/offers?index=' + this.index + '&state=' + this.state)
				.then(response => response.json())
				.then(data => this.data = data.sort((L, R) => R.height - L.height));
		},
		cancel(item) {
			const args = {};
			args.index = this.index;
			args.address = item.address;
			fetch('/wapi/wallet/cancel_offer', {body: JSON.stringify(args), method: "post"})
				.then(response => {
					if(response.ok) {
						response.json().then(data => {
							this.canceled.add(item.address);
							this.result = data;
						});
					} else {
						response.text().then(data => this.error = data);
					}
				});
		},
		withdraw(item) {
			const args = {};
			args.index = this.index;
			args.address = item.address;
			fetch('/wapi/wallet/offer_withdraw', {body: JSON.stringify(args), method: "post"})
				.then(response => {
					if(response.ok) {
						response.json().then(data => {
							this.withdrawn.add(item.address);
							this.result = data;
						});
					} else {
						response.text().then(data => this.error = data);
					}
				});
		},
		deposit(item) {
			this.dialog_item = item;
			this.dialog_amount = null;
			this.dialog = true;
		},
		submit_deposit(item, amount) {
			const args = {};
			args.index = this.index;
			args.amount = parseFloat(amount);
			args.currency = item.bid_currency
			args.dst_addr = item.address;
			fetch('/wapi/wallet/send', {body: JSON.stringify(args), method: "post"})
				.then(response => {
					if(response.ok) {
						response.json().then(data => {
							this.result = data;
						});
					} else {
						response.text().then(data => this.error = data);
					}
				});
			this.dialog = false;
		}
	},
	watch: {
		state(value) {
			this.update();
		},
		index(value) {
			this.update();
		},
		result(value) {
			if(value) {
				this.error = null;
			}
		},
		error(value) {
			if(value) {
				this.result = null;
			}
		}
	},
	created() {
		this.update();
		this.timer = setInterval(() => { this.update(); }, 30000);
	},
	beforeDestroy() {
		clearInterval(this.timer);
	},
	template: `
		<div>
		<v-card class="my-2">
			<v-card-text>
				<v-select v-model="state" :label="$t('account_offers.status')"
					:items="select_states" item-text="text" item-value="value">
				</v-select>
			</v-card-text>
		</v-card>
		<v-card>
			<v-simple-table>
				<thead>
				<tr>
					<th colspan="2">Offering</th>
					<th colspan="2">Received</th>
					<th colspan="2">Price</th>
					<th>{{ $t('account_offers.address') }}</th>
					<th>{{ $t('account_offers.actions') }}</th>
				</tr>
				</thead>
				<tbody>
				<tr v-for="item in data" :key="item.address">
					<td class="collapsing"><b>{{item.bid_balance_value}}</b></td>
					<td>{{item.bid_symbol}}</td>
					<td class="collapsing"><b>{{item.ask_balance_value}}</b></td>
					<td>{{item.ask_symbol}}</td>
<<<<<<< HEAD
					<td class="collapsing"><b>{{item.price}}</b></td>
					<td>{{item.ask_symbol}} / {{item.bid_symbol}}</td>
					<td><router-link :to="'/explore/address/' + item.address">{{get_short_addr(item.address, 8)}}</router-link></td>
=======
					<td><router-link :to="'/explore/address/' + item.address">{{item.address.substring(0, 10)}}...{{item.address.substring(55)}}</router-link></td>
					<td :class="{'green--text': item.state == 'OPEN', 'red--text text--lighten-2': item.state == 'REVOKED'}">
						<template v-if="item.state == 'CLOSED'">
							<router-link :to="'/explore/transaction/' + item.close_txid">{{ $t('account_offers.accepted') }}</router-link>
						</template>
						<template v-else>
							{{item.state == 'REVOKED' ? $t('account_offers.revoked') : $t('account_offers.open') }}
						</template>
					</td>
					<td>{{new Date(item.time * 1000).toLocaleString()}}</td>
>>>>>>> 4254b507
					<td>
						<template v-if="item.bid_balance && !canceled.has(item.address)">
							<v-btn outlined text color="red darken-1" @click="cancel(item)">{{ $t('account_offers.revoke') }}</v-btn>
						</template>
						<template v-if="item.ask_balance && !withdrawn.has(item.address)">
							<v-btn outlined text @click="withdraw(item)">Withdraw</v-btn>
						</template>
						<v-btn outlined text color="green darken-1" @click="deposit(item)">Deposit</v-btn>
					</td>
				</tr>
				</tbody>
			</v-simple-table>
		</v-card>
		
		<v-dialog v-model="dialog" max-width="1000">
			<template v-slot:default="dialog">
				<v-card>
					<v-toolbar color="primary"></v-toolbar>
					<v-card-title>Deposit to {{dialog_item.address}}</v-card-title>
					<v-card-text class="pb-0">
						<v-text-field class="text-align-right"
							v-model="dialog_amount"
							label="Amount"
							:suffix="dialog_item.bid_symbol">
						</v-text-field>
					</v-card-text>
					<v-card-actions class="justify-end">
						<v-btn @click="submit_deposit(dialog_item, dialog_amount)" color="primary" :disabled="!(dialog_amount > 0)">Deposit</v-btn>
						<v-btn @click="dialog.value = false">Abort</v-btn>
					</v-card-actions>
				</v-card>
			</template>
		</v-dialog>
		
		<v-alert border="left" colored-border type="success" elevation="2" v-if="result" class="my-2">
			{{ $t('common.transaction_has_been_sent') }}: <router-link :to="'/explore/transaction/' + result.id">{{result.id}}</router-link>
		</v-alert>

		<v-alert border="left" colored-border type="error" elevation="2" v-if="error" class="my-2">
			{{ $t('common.failed_with') }}: <b>{{error}}</b>
		</v-alert>
		</div>
		`
})

Vue.component('create-contract-menu', {
	props: {
		index: Number
	},
	data() {
		return {
			type: null,
			types: [
				{ value: "locked", text: "mmx.contract.TimeLock" },
				{ value: "virtualplot", text: "mmx.contract.VirtualPlot" },
			]
		}
	},
	methods: {
		submit() {
			this.$router.push("/wallet/account/" + this.index + "/create/" + this.type);
		}
	},
	template: `
		<v-card>
			<v-card-text>
				<v-select v-model="type" :items="types" :label="$t('create_contract_menu.contract_type')">
				</v-select>
				<v-btn outlined @click="submit" :disabled="!type">{{ $t('common.create') }}</v-btn>
			</v-card-text>
		</v-card>
		`
})

Vue.component('create-locked-contract', {
	props: {
		index: Number
	},
	data() {
		return {
			owner: null,
			unlock_height: null,
			valid: false,
			confirmed: false,
			result: null,
			error: null
		}
	},
	methods: {
		check_valid() {
			this.valid = validate_address(this.owner) && this.unlock_height;
			if(!this.valid) {
				this.confirmed = false;
			}
		},
		submit() {
			this.confirmed = false;
			const contract = {};
			contract.__type = "mmx.contract.TimeLock";
			contract.owner = this.owner;
			contract.unlock_height = this.unlock_height;
			fetch('/wapi/wallet/deploy?index=' + this.index, {body: JSON.stringify(contract), method: "post"})
				.then(response => {
					if(response.ok) {
						response.json().then(data => this.result = data);
					} else {
						response.text().then(data => this.error = data);
					}
				});
		}
	},
	watch: {
		owner(value) {
			this.check_valid();
		},
		unlock_height(value) {
			this.check_valid();
		},
		result(value) {
			if(value) {
				this.error = null;
			}
		},
		error(value) {
			if(value) {
				this.result = null;
			}
		}
	},
	template: `
		<div>
			<v-chip label>{{ $t('common.create') }}</v-chip>
			<v-chip label>mmx.contract.TimeLock</v-chip>

			<v-card class="my-2">
				<v-card-text>
					<v-text-field 
						:label="$t('create_locked_contract.owner_address')"
						v-model="owner" 
						placeholder="mmx1...">
					</v-text-field>

					<v-text-field 
						:label="$t('create_locked_contract.unlock_height')"
						v-model.number="unlock_height">
					</v-text-field>

					<v-switch 
						v-model="confirmed"
						:disabled="!valid"
						:label="$t('common.confirm')"
						class="d-inline-block">
					</v-switch><br>

					<v-btn @click="submit" outlined color="primary" :disabled="!confirmed">{{ $t('common.deploy') }}</v-btn>

				</v-card-text>
			</v-card>

			<v-alert
				border="left"
				colored-border
				type="success"
				v-if="result"
				elevation="2"
				class="my-2"
			>
				{{ $t('common.deployed_as') }}: <b>{{result}}</b>
			</v-alert>

			<v-alert
				border="left"
				colored-border
				type="error"
				v-if="error"
				elevation="2"
				class="my-2"
			>
				{{ $t('common.failed_with') }}: <b>{{error}}</b>
			</v-alert>
		</div>
		`
})

Vue.component('create-virtual-plot-contract', {
	props: {
		index: Number
	},
	data() {
		return {
			binary: null,
			owner: null,
			farmer_key: null,
			reward_address: null,
			valid: false,
			confirmed: false,
			result: null,
			error: null
		}
	},
	methods: {
		check_valid() {
			this.valid = validate_address(this.owner)
						&& (this.farmer_key && this.farmer_key.length == 96)
						&& (!this.reward_address || validate_address(this.reward_address));
			if(!this.valid) {
				this.confirmed = false;
			}
		},
		submit() {
			this.confirmed = false;
			const contract = {};
			contract.__type = "mmx.contract.VirtualPlot";
			contract.binary = this.binary;
			contract.init_args = [this.owner];
			contract.farmer_key = this.farmer_key;
			if(this.reward_address) {
				contract.reward_address = this.reward_address;
			}
			fetch('/wapi/wallet/deploy?index=' + this.index, {body: JSON.stringify(contract), method: "post"})
				.then(response => {
					if(response.ok) {
						response.json().then(data => this.result = data);
					} else {
						response.text().then(data => this.error = data);
					}
				});
		}
	},
	created() {
		fetch('/wapi/config/get?key=chain.params.plot_binary')
				.then(response => response.json())
				.then(data => this.binary = data);
		fetch('/wapi/wallet/address?index=' + this.index)
				.then(response => response.json())
				.then(data => this.owner = data[0]);
		fetch('/wapi/wallet/keys?index=' + this.index)
				.then(response => response.json())
				.then(data => this.farmer_key = data.farmer_public_key);
	},
	watch: {
		owner(value) {
			this.check_valid();
		},
		farmer_key(value) {
			this.check_valid();
		},
		reward_address(value) {
			this.check_valid();
		},
		result(value) {
			if(value) {
				this.error = null;
			}
		},
		error(value) {
			if(value) {
				this.result = null;
			}
		}
	},
	template: `
		<div>
			<v-chip label>{{ $t('common.create') }}</v-chip>
			<v-chip label>mmx.contract.VirtualPlot</v-chip>

			<v-card class="my-2">
				<v-card-text>
					<v-text-field
						label="Owner"
						v-model="owner"
						:placeholder="$t('common.reward_address_placeholder')">
					</v-text-field>

					<v-text-field 
						:label="$t('create_virtual_plot_contract.farmer_public_key')"
						v-model="farmer_key">
					</v-text-field>

					<v-text-field 
						:label="$t('create_virtual_plot_contract.reward_address')"
						v-model="reward_address" 
						:placeholder="$t('common.reward_address_placeholder')">
					</v-text-field>

					<v-switch 
						v-model="confirmed"
						:disabled="!valid"
						:label="$t('common.confirm')"
						class="d-inline-block">
					</v-switch><br>

					<v-btn @click="submit" outlined color="primary" :disabled="!confirmed">{{ $t('common.deploy') }}</v-btn>

				</v-card-text>
			</v-card>

			<v-alert
				border="left"
				colored-border
				type="success"
				v-if="result"
				elevation="2"
				class="my-2"
			>
				{{ $t('common.deployed_as') }}: <b>{{result}}</b>
			</v-alert>

			<v-alert
				border="left"
				colored-border
				type="error"
				v-if="error"
				elevation="2"
				class="my-2"
			>
				{{ $t('common.failed_with') }}: <b>{{error}}</b>
			</v-alert>
		</div>
		`
})

Vue.component('wallet-menu', {
	data() {
		return {
			wallets: [],
			wallet: null,
			timer: null,
		}
	},
	emits: [
		"wallet-select"
	],
	methods: {
		update() {
			fetch('/api/wallet/get_all_accounts')
				.then(response => response.json())
				.then(data => {
					this.wallets = data;
					if(this.wallet == null && data.length > 0) {
						this.wallet = data[0][0];
					}
				});
		}
	},
	watch: {
		wallet(value) {
			this.$emit('wallet-select', value);
		}
	},
	created() {
		this.update();
		this.timer = setInterval(() => { this.update(); }, 60000);
	},
	beforeDestroy() {
		clearInterval(this.timer);
	},
	template: `
		<v-select
			v-model="wallet"
			:items="wallets"
			:lablel="$t('market_menu.wallet')"
			item-text="[0]"
			item-value="[0]">
			<template v-for="slotName in ['item', 'selection']" v-slot:[slotName]="{ item }">
				{{ $t('market_menu.wallet') }} #{{item[0]}}
			</template>
		</v-select>
	`
})<|MERGE_RESOLUTION|>--- conflicted
+++ resolved
@@ -1929,22 +1929,9 @@
 					<td>{{item.bid_symbol}}</td>
 					<td class="collapsing"><b>{{item.ask_balance_value}}</b></td>
 					<td>{{item.ask_symbol}}</td>
-<<<<<<< HEAD
 					<td class="collapsing"><b>{{item.price}}</b></td>
 					<td>{{item.ask_symbol}} / {{item.bid_symbol}}</td>
 					<td><router-link :to="'/explore/address/' + item.address">{{get_short_addr(item.address, 8)}}</router-link></td>
-=======
-					<td><router-link :to="'/explore/address/' + item.address">{{item.address.substring(0, 10)}}...{{item.address.substring(55)}}</router-link></td>
-					<td :class="{'green--text': item.state == 'OPEN', 'red--text text--lighten-2': item.state == 'REVOKED'}">
-						<template v-if="item.state == 'CLOSED'">
-							<router-link :to="'/explore/transaction/' + item.close_txid">{{ $t('account_offers.accepted') }}</router-link>
-						</template>
-						<template v-else>
-							{{item.state == 'REVOKED' ? $t('account_offers.revoked') : $t('account_offers.open') }}
-						</template>
-					</td>
-					<td>{{new Date(item.time * 1000).toLocaleString()}}</td>
->>>>>>> 4254b507
 					<td>
 						<template v-if="item.bid_balance && !canceled.has(item.address)">
 							<v-btn outlined text color="red darken-1" @click="cancel(item)">{{ $t('account_offers.revoke') }}</v-btn>
