--- conflicted
+++ resolved
@@ -693,13 +693,6 @@
 		}
 	}
 
-<<<<<<< HEAD
-	std::set<std::shared_ptr<peer_t>> outbound_synced;
-	for(const auto& entry : peer_map) {
-		const auto& peer = entry.second;
-		if(peer->is_outbound && peer->is_synced && !fixed_peers.count(peer->address)) {
-			outbound_synced.insert(peer);
-=======
 	size_t total_outbound = 0;
 	std::set<std::shared_ptr<peer_t>> outbound_synced;
 	std::set<std::shared_ptr<peer_t>> outbound_not_synced;
@@ -713,16 +706,11 @@
 				outbound_not_synced.insert(peer);
 			}
 			total_outbound++;
->>>>>>> 45e2b23a
 		}
 	}
 
 	// check if we want more peers
-<<<<<<< HEAD
-	if(outbound_synced.size() < num_peers_out)
-=======
 	if(outbound_synced.size() < num_peers_out && total_outbound < 2 * num_peers_out)
->>>>>>> 45e2b23a
 	{
 		std::set<std::string> peers;
 		peer_set.insert(seed_peers.begin(), seed_peers.end());
@@ -751,11 +739,6 @@
 	}
 
 	// disconnect if we have too many outbound synced peers
-<<<<<<< HEAD
-	size_t num_disconnect = 0;
-	if(outbound_synced.size() > num_peers_out + 1) {
-		num_disconnect = outbound_synced.size() - num_peers_out;
-=======
 	{
 		size_t num_disconnect = 0;
 		if(outbound_synced.size() > num_peers_out + 1) {
@@ -765,7 +748,6 @@
 			log(INFO) << "Disconnecting from " << peer->address << " to reduce connections to synced peers";
 			disconnect(peer->client);
 		}
->>>>>>> 45e2b23a
 	}
 
 	// disconnect if we have too many outbound non-synced peers
@@ -859,11 +841,7 @@
 		vnx::File file(storage_path + "known_peers.dat");
 		try {
 			file.open("wb");
-<<<<<<< HEAD
-			const auto peers = get_connected_peers();
-=======
 			const auto peers = get_known_peers();
->>>>>>> 45e2b23a
 			vnx::write_generic(file.out, std::set<std::string>(peers.begin(), peers.end()));
 			file.close();
 		}
