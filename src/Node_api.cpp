/*
 * Node_api.cpp
 *
 *  Created on: Jun 30, 2024
 *      Author: mad
 */

#include <mmx/Node.h>
#include <mmx/contract/PubKey.hxx>
#include <mmx/contract/Executable.hxx>
#include <mmx/contract/VirtualPlot.hxx>
#include <mmx/ProofOfSpaceNFT.hxx>
#include <mmx/ProofOfStake.hxx>
#include <mmx/vm/Engine.h>
#include <mmx/vm_interface.h>

#include <mmx/Node_get_block.hxx>
#include <mmx/Node_get_block_at.hxx>
#include <mmx/Node_get_header.hxx>
#include <mmx/Node_get_header_at.hxx>
#include <mmx/Node_get_tx_ids.hxx>
#include <mmx/Node_get_tx_ids_at.hxx>
#include <mmx/Node_get_tx_ids_since.hxx>
#include <mmx/Node_get_tx_height.hxx>
#include <mmx/Node_get_tx_info.hxx>
#include <mmx/Node_get_tx_info_for.hxx>
#include <mmx/Node_get_transaction.hxx>
#include <mmx/Node_get_transactions.hxx>
#include <mmx/Node_get_history.hxx>
#include <mmx/Node_get_history_memo.hxx>
#include <mmx/Node_get_contract.hxx>
#include <mmx/Node_get_contract_for.hxx>
#include <mmx/Node_get_contracts.hxx>
#include <mmx/Node_get_contracts_by.hxx>
#include <mmx/Node_get_contracts_owned_by.hxx>
#include <mmx/Node_get_balance.hxx>
#include <mmx/Node_get_total_balance.hxx>
#include <mmx/Node_get_balances.hxx>
#include <mmx/Node_get_contract_balances.hxx>
#include <mmx/Node_get_total_balances.hxx>
#include <mmx/Node_get_all_balances.hxx>
#include <mmx/Node_get_exec_history.hxx>
#include <mmx/Node_read_storage.hxx>
#include <mmx/Node_dump_storage.hxx>
#include <mmx/Node_read_storage_var.hxx>
#include <mmx/Node_read_storage_entry_var.hxx>
#include <mmx/Node_read_storage_field.hxx>
#include <mmx/Node_read_storage_entry_addr.hxx>
#include <mmx/Node_read_storage_entry_string.hxx>
#include <mmx/Node_read_storage_array.hxx>
#include <mmx/Node_read_storage_map.hxx>
#include <mmx/Node_read_storage_object.hxx>
#include <mmx/Node_call_contract.hxx>
#include <mmx/Node_get_total_supply.hxx>
#include <mmx/Node_get_virtual_plots.hxx>
#include <mmx/Node_get_virtual_plots_for.hxx>
#include <mmx/Node_get_virtual_plots_owned_by.hxx>
#include <mmx/Node_get_offer.hxx>
#include <mmx/Node_fetch_offers.hxx>
#include <mmx/Node_get_offers.hxx>
#include <mmx/Node_get_offers_by.hxx>
#include <mmx/Node_get_recent_offers.hxx>
#include <mmx/Node_get_recent_offers_for.hxx>
#include <mmx/Node_get_trade_history.hxx>
#include <mmx/Node_get_trade_history_for.hxx>
#include <mmx/Node_get_swaps.hxx>
#include <mmx/Node_get_swap_info.hxx>
#include <mmx/Node_get_swap_user_info.hxx>
#include <mmx/Node_get_swap_history.hxx>
#include <mmx/Node_get_swap_trade_estimate.hxx>
#include <mmx/Node_get_swap_fees_earned.hxx>
#include <mmx/Node_get_swap_equivalent_liquidity.hxx>
#include <mmx/Node_get_swap_liquidity_by.hxx>
#include <mmx/Node_get_farmed_blocks.hxx>
#include <mmx/Node_get_farmer_ranking.hxx>
#include <mmx/Node_get_farmed_block_summary.hxx>
#include <mmx/Node_validate.hxx>
#include <mmx/Node_verify_plot_nft_target.hxx>
#include <mmx/Node_verify_partial.hxx>

#include <vnx/vnx.h>
#include <vnx/InternalError.hxx>

#include <shared_mutex>


namespace mmx {

std::shared_ptr<const ChainParams> Node::get_params() const {
	return params;
}

std::shared_ptr<const NetworkInfo> Node::get_network_info() const
{
	if(const auto peak = get_peak()) {
		if(!network || peak->height != network->height || is_synced != network->is_synced)
		{
			auto info = NetworkInfo::create();
			info->is_synced = is_synced;
			info->height = peak->height;
<<<<<<< HEAD
			info->time_stamp = peak->time_stamp;
=======
			info->synced_since = synced_since;
>>>>>>> 28bfca7a
			info->name = params->network;
			info->time_diff = peak->time_diff;
			info->space_diff = peak->space_diff;
			info->vdf_speed = get_vdf_speed(params, peak->time_diff) / 1e6;
			const auto avg_txfee = calc_min_reward_deduction(params, peak->txfee_buffer);
			info->block_reward = (peak->height >= params->reward_activation ?
					(peak->next_base_reward + std::max<int64_t>(params->min_reward - avg_txfee, 0)) : 0);
			info->total_space = calc_total_netspace(params, peak->space_diff);
			info->total_supply = get_total_supply(addr_t());
			info->address_count = mmx_address_count;
			info->genesis_hash = get_genesis_hash();
			info->average_txfee = avg_txfee;
			info->netspace_ratio = double(peak->netspace_ratio) / (uint64_t(1) << (2 * params->max_diff_adjust));
			{
				size_t num_blocks = 0;
				for(const auto& fork : get_fork_line()) {
					if(fork->block->farmer_sig) {
						info->block_size += fork->block->static_cost / double(params->max_block_size);
						num_blocks++;
					}
				}
				if(num_blocks) {
					info->block_size /= num_blocks;
				}
			}
			network = info;
		}
	}
	return network;
}

hash_t Node::get_genesis_hash() const
{
	if(auto block = get_header_at(0)) {
		return block->hash;
	}
	throw std::logic_error("have no genesis");
}

uint32_t Node::get_height() const
{
	if(auto block = get_peak()) {
		return block->height;
	}
	throw std::logic_error("have no peak");
}

vnx::optional<uint32_t> Node::get_synced_height() const
{
	if(is_synced) {
		return get_height();
	}
	return nullptr;
}

std::shared_ptr<const Block> Node::get_block(const hash_t& hash) const
{
	return std::dynamic_pointer_cast<const Block>(get_block_ex(hash, true));
}

std::shared_ptr<const BlockHeader> Node::get_block_ex(const hash_t& hash, bool full_block) const
{
	auto iter = fork_tree.find(hash);
	if(iter != fork_tree.end()) {
		const auto& block = iter->second->block;
		return full_block ? block : block->get_header();
	}
	uint32_t height = 0;
	if(hash_index.find(hash, height)) {
		return get_block_at_ex(height, full_block);
	}
	return nullptr;
}

std::shared_ptr<const Block> Node::get_block_at(const uint32_t& height) const
{
	return std::dynamic_pointer_cast<const Block>(get_block_at_ex(height, true));
}

std::shared_ptr<const BlockHeader> Node::get_block_at_ex(const uint32_t& height, bool full_block) const
{
	// THREAD SAFE (for concurrent reads)
	if(!full_block) {
		auto iter = history.find(height);
		if(iter != history.end()) {
			return iter->second;
		}
	}
	block_index_t entry;
	if(block_index.find(height, entry)) {
		vnx::File file(block_chain->get_path());
		file.open("rb");
		file.seek_to(entry.file_offset);
		return read_block(file, full_block);
	}
	return nullptr;
}

std::shared_ptr<const BlockHeader> Node::get_header(const hash_t& hash) const
{
	return get_block_ex(hash, false);
}

std::shared_ptr<const BlockHeader> Node::get_header_at(const uint32_t& height) const
{
	return get_block_at_ex(height, false);
}

vnx::optional<hash_t> Node::get_block_hash(const uint32_t& height) const
{
	if(auto hash = get_block_hash_ex(height))  {
		return hash->first;
	}
	return nullptr;
}

vnx::optional<std::pair<hash_t, hash_t>> Node::get_block_hash_ex(const uint32_t& height) const
{
	block_index_t entry;
	if(block_index.find(height, entry)) {
		return std::make_pair(entry.hash, entry.content_hash);
	}
	return nullptr;
}

std::vector<hash_t> Node::get_tx_ids(const uint32_t& limit) const
{
	std::vector<hash_t> out;
	tx_log.reverse_scan([&out, limit](const uint32_t&, const std::vector<hash_t>& list) -> bool {
		for(const auto& id : list) {
			if(out.size() < limit) {
				out.push_back(id);
			} else {
				return false;
			}
		}
		return out.size() < limit;
	});
	return out;
}

std::vector<hash_t> Node::get_tx_ids_at(const uint32_t& height) const
{
	std::vector<hash_t> list;
	tx_log.find(height, list);
	return list;
}

std::vector<hash_t> Node::get_tx_ids_since(const uint32_t& height) const
{
	std::vector<std::vector<hash_t>> list;
	tx_log.find_greater_equal(height, list);

	std::vector<hash_t> out;
	for(const auto& entry : list) {
		out.insert(out.end(), entry.begin(), entry.end());
	}
	return out;
}

vnx::optional<uint32_t> Node::get_tx_height(const hash_t& id) const
{
	tx_index_t entry;
	if(tx_index.find(id, entry)) {
		return entry.height;
	}
	return nullptr;
}

vnx::optional<tx_info_t> Node::get_tx_info(const hash_t& id) const
{
	if(auto tx = get_transaction(id, true)) {
		return get_tx_info_for(tx);
	}
	return nullptr;
}

vnx::optional<tx_info_t> Node::get_tx_info_for(std::shared_ptr<const Transaction> tx) const
{
	if(!tx) {
		return nullptr;
	}
	tx_info_t info;
	info.id = tx->id;
	info.expires = tx->expires;
	{
		tx_index_t entry;
		if(tx_index.find(tx->id, entry)) {
			info.height = entry.height;
			info.time_stamp = entry.time_stamp;
			info.block = get_block_hash(entry.height);
		}
	}
	if(tx->exec_result) {
		info.fee = tx->exec_result->total_fee;
		info.cost = tx->exec_result->total_cost;
		info.did_fail = tx->exec_result->did_fail;
		info.message = tx->exec_result->get_error_msg();
	} else {
		info.cost = tx->static_cost;
	}
	info.note = tx->note;
	info.sender = tx->sender;
	info.inputs = tx->get_inputs();
	info.outputs = tx->get_outputs();
	info.operations = tx->get_operations();
	info.deployed = tx->deploy;

	std::unordered_set<addr_t> contracts;
	for(const auto& in : info.inputs) {
		contracts.insert(in.contract);
		info.input_amounts[in.contract] += in.amount;
	}
	for(const auto& out : info.outputs) {
		contracts.insert(out.contract);
		info.output_amounts[out.contract] += out.amount;
	}
	for(const auto& op : tx->execute) {
		if(op) {
			contracts.insert(op->address);
		}
	}
	for(const auto& addr : contracts) {
		if(auto contract = get_contract(addr)) {
			info.contracts[addr] = contract;
		}
	}
	return info;
}

std::shared_ptr<const Transaction> Node::get_transaction(const hash_t& id, const bool& include_pending) const
{
	if(include_pending) {
		auto iter = tx_pool.find(id);
		if(iter != tx_pool.end()) {
			return iter->second.tx;
		}
		for(const auto& entry : tx_queue) {
			if(const auto& tx = entry.second) {
				if(tx->id == id) {
					return tx;
				}
			}
		}
	}
	tx_index_t entry;
	if(tx_index.find(id, entry)) {
		vnx::File file(block_chain->get_path());
		file.open("rb");
		file.seek_to(entry.file_offset);
		const auto value = vnx::read(file.in);
		if(auto tx = std::dynamic_pointer_cast<const Transaction>(value)) {
			return tx;
		}
	}
	return nullptr;
}

std::vector<std::shared_ptr<const Transaction>> Node::get_transactions(const std::vector<hash_t>& ids) const
{
	std::vector<std::shared_ptr<const Transaction>> list;
	for(const auto& id : ids) {
		std::shared_ptr<const Transaction> tx;
		try {
			tx = get_transaction(id);
		} catch(...) {
			// ignore
		}
		list.push_back(tx);
	}
	return list;
}

std::vector<tx_entry_t> Node::get_history(
		const std::vector<addr_t>& addresses, const uint32_t& since, const uint32_t& until, const int32_t& limit) const
{
	struct entry_t {
		uint32_t height = 0;
		int64_t time_stamp = 0;
		uint128_t recv = 0;
		uint128_t spent = 0;
	};
	std::map<std::tuple<addr_t, hash_t, addr_t, tx_type_e, std::string>, entry_t> delta_map;

	for(const auto& address : std::unordered_set<addr_t>(addresses.begin(), addresses.end())) {
		{
			std::vector<txio_entry_t> entries;
			recv_log.find_last_range(std::make_tuple(address, since, 0), std::make_tuple(address, until, -1), entries, size_t(limit));
			for(const auto& entry : entries) {
				tx_type_e type;
				switch(entry.type) {
					case tx_type_e::REWARD:
					case tx_type_e::VDF_REWARD:
					case tx_type_e::PROJECT_REWARD:
						type = entry.type; break;
					default: break;
				}
				const std::string memo = entry.memo ? *entry.memo : std::string();
				auto& delta = delta_map[std::make_tuple(entry.address, entry.txid, entry.contract, type, memo)];
				delta.height = entry.height;
				delta.time_stamp = entry.time_stamp;
				delta.recv += entry.amount;
			}
		}
		{
			std::vector<txio_entry_t> entries;
			spend_log.find_last_range(std::make_tuple(address, since, 0), std::make_tuple(address, until, -1), entries, size_t(limit));
			for(const auto& entry : entries) {
				tx_type_e type;
				switch(entry.type) {
					case tx_type_e::TXFEE:
						type = entry.type; break;
					default: break;
				}
				const std::string memo = entry.memo ? *entry.memo : std::string();
				auto& delta = delta_map[std::make_tuple(entry.address, entry.txid, entry.contract, type, memo)];
				delta.height = entry.height;
				delta.time_stamp = entry.time_stamp;
				delta.spent += entry.amount;
			}
		}
	}

	std::vector<tx_entry_t> res;
	for(const auto& entry : delta_map) {
		const auto& delta = entry.second;
		tx_entry_t out;
		out.height = delta.height;
		out.time_stamp = delta.time_stamp;
		out.txid = std::get<1>(entry.first);
		out.address = std::get<0>(entry.first);
		out.contract = std::get<2>(entry.first);
		out.type = std::get<3>(entry.first);
		const auto& memo = std::get<4>(entry.first);
		if(memo.size()) {
			out.memo = memo;
		}
		if(delta.recv > delta.spent) {
			if(!out.type) {
				out.type = tx_type_e::RECEIVE;
			}
			out.amount = delta.recv - delta.spent;
		}
		if(delta.recv < delta.spent) {
			if(!out.type) {
				out.type = tx_type_e::SPEND;
			}
			out.amount = delta.spent - delta.recv;
		}
		if(out.amount) {
			res.push_back(out);
		}
	}
	std::sort(res.begin(), res.end(), [](const tx_entry_t& L, const tx_entry_t& R) -> bool {
		return std::make_tuple(L.height, L.txid, L.type, L.contract, L.address, L.memo) >
			   std::make_tuple(R.height, R.txid, R.type, R.contract, R.address, R.memo);
	});
	if(limit >= 0 && res.size() > size_t(limit)) {
		res.resize(limit);
	}
	std::reverse(res.begin(), res.end());
	return res;
}

std::vector<tx_entry_t> Node::get_history_memo(const std::vector<addr_t>& addresses, const std::string& memo, const int32_t& limit) const
{
	std::vector<tx_entry_t> res;
	for(const auto& address : std::unordered_set<addr_t>(addresses.begin(), addresses.end()))
	{
		const hash_t key(address + memo);
		std::vector<txio_entry_t> entries;
		memo_log.find_last_range(std::make_tuple(key, 0, 0), std::make_tuple(key, -1, -1), entries, size_t(limit));
		for(const auto& entry : entries) {
			tx_type_e type = tx_type_e::RECEIVE;
			switch(entry.type) {
				case tx_type_e::REWARD:
				case tx_type_e::VDF_REWARD:
				case tx_type_e::PROJECT_REWARD:
					type = entry.type; break;
				default: break;
			}
			tx_entry_t out;
			out.type = entry.type;
			out.height = entry.height;
			out.address = entry.address;
			out.contract = entry.contract;
			out.memo = entry.memo;
			out.txid = entry.txid;
			res.push_back(out);
		}
	}
	std::sort(res.begin(), res.end(), [](const tx_entry_t& L, const tx_entry_t& R) -> bool {
		return std::make_tuple(L.height, L.txid, L.type, L.contract, L.address, L.memo) <
			   std::make_tuple(R.height, R.txid, R.type, R.contract, R.address, R.memo);
	});
	return res;
}

std::shared_ptr<const Contract> Node::get_contract(const addr_t& address) const
{
	return get_contract_ex(address);
}

std::shared_ptr<const Contract> Node::get_contract_ex(const addr_t& address, uint64_t* read_cost, const uint64_t gas_limit) const
{
	if(read_cost) {
		tx_index_t index;
		tx_index.find(address, index);

		const auto cost = params->min_txfee_read + index.contract_read_cost;
		if(*read_cost + cost > gas_limit) {
			throw std::runtime_error("not enough gas to read contract");
		}
		*read_cost += cost;
	}
	std::shared_ptr<const Contract> contract;
	{
		std::lock_guard<std::mutex> lock(mutex);
		auto iter = contract_cache.find(address);
		if(iter != contract_cache.end()) {
			contract = iter->second;
		}
	}
	if(!contract) {
		contract_map.find(address, contract);

		if(std::dynamic_pointer_cast<const contract::Binary>(contract))
		{
			std::lock_guard<std::mutex> lock(mutex);
			if((contract_cache.size() + 1) >> 16) {
				contract_cache.clear();
			}
			contract_cache[address] = contract;
		}
	}
	return contract;
}

std::shared_ptr<const Contract> Node::get_contract_for(const addr_t& address) const
{
	return get_contract_for_ex(address);
}

std::shared_ptr<const Contract> Node::get_contract_for_ex(const addr_t& address, uint64_t* read_cost, const uint64_t gas_limit) const
{
	if(auto contract = get_contract_ex(address, read_cost, gas_limit)) {
		return contract;
	}
	auto pubkey = contract::PubKey::create();
	pubkey->address = address;
	return pubkey;
}

std::vector<std::shared_ptr<const Contract>> Node::get_contracts(const std::vector<addr_t>& addresses) const
{
	std::vector<std::shared_ptr<const Contract>> res;
	for(const auto& addr : addresses) {
		res.push_back(get_contract(addr));
	}
	return res;
}

std::vector<addr_t> Node::get_contracts_by(const std::vector<addr_t>& addresses, const vnx::optional<hash_t>& type_hash) const
{
	std::vector<addr_t> result;
	for(const auto& address : addresses) {
		std::vector<std::pair<addr_t, hash_t>> list;
		deploy_map.find_range(std::make_tuple(address, 0, 0), std::make_tuple(address, -1, -1), list);
		for(const auto& entry : list) {
			if(!type_hash || entry.second == *type_hash) {
				result.push_back(entry.first);
			}
		}
	}
	return result;
}

std::vector<addr_t> Node::get_contracts_owned_by(const std::vector<addr_t>& addresses, const vnx::optional<hash_t>& type_hash) const
{
	std::vector<addr_t> result;
	for(const auto& address : addresses) {
		std::vector<std::pair<addr_t, hash_t>> list;
		owner_map.find_range(std::make_tuple(address, 0, 0), std::make_tuple(address, -1, -1), list);
		for(const auto& entry : list) {
			if(!type_hash || entry.second == *type_hash) {
				result.push_back(entry.first);
			}
		}
	}
	return result;
}

uint128 Node::get_balance(const addr_t& address, const addr_t& currency) const
{
	uint128 value = 0;
	balance_table.find(std::make_pair(address, currency), value);
	return value;
}

uint128 Node::get_total_balance(const std::vector<addr_t>& addresses, const addr_t& currency) const
{
	uint128 total = 0;
	for(const auto& address : std::unordered_set<addr_t>(addresses.begin(), addresses.end())) {
		total += get_balance(address, currency);
	}
	return total;
}

std::map<addr_t, uint128> Node::get_balances(const addr_t& address) const
{
	return get_total_balances({address});
}

std::map<addr_t, balance_t> Node::get_contract_balances(const addr_t& address) const
{
	std::map<addr_t, balance_t> out;
	const auto height = get_height() + 1;
	const auto contract = get_contract(address);
	for(const auto& entry : get_total_balances({address})) {
		auto& tmp = out[entry.first];
		if(contract) {
			if(contract->is_locked(height)) {
				tmp.locked = entry.second;
			} else {
				tmp.spendable = entry.second;
			}
		} else {
			tmp.spendable = entry.second;
		}
		tmp.total = entry.second;
	}
	return out;
}

std::map<addr_t, uint128> Node::get_total_balances(const std::vector<addr_t>& addresses) const
{
	std::map<addr_t, uint128> totals;
	for(const auto& address : std::unordered_set<addr_t>(addresses.begin(), addresses.end())) {
		std::vector<std::pair<std::pair<addr_t, addr_t>, uint128>> result;
		balance_table.find_range(std::make_pair(address, addr_t()), std::make_pair(address, addr_t::ones()), result);
		for(const auto& entry : result) {
			if(entry.second) {
				totals[entry.first.second] += entry.second;
			}
		}
	}
	return totals;
}

std::map<std::pair<addr_t, addr_t>, uint128> Node::get_all_balances(const std::vector<addr_t>& addresses) const
{
	std::map<std::pair<addr_t, addr_t>, uint128> totals;
	for(const auto& address : std::unordered_set<addr_t>(addresses.begin(), addresses.end())) {
		std::vector<std::pair<std::pair<addr_t, addr_t>, uint128>> result;
		balance_table.find_range(std::make_pair(address, addr_t()), std::make_pair(address, addr_t::ones()), result);
		for(const auto& entry : result) {
			if(entry.second) {
				totals[entry.first] += entry.second;
			}
		}
	}
	return totals;
}

std::vector<exec_entry_t> Node::get_exec_history(const addr_t& address, const int32_t& limit, const vnx::bool_t& recent) const
{
	std::vector<exec_entry_t> entries;
	if(recent) {
		exec_log.find_last_range(std::make_tuple(address, 0, 0), std::make_tuple(address, -1, -1), entries, limit);
	} else {
		exec_log.find_range(std::make_tuple(address, 0, 0), std::make_tuple(address, -1, -1), entries, limit);
	}
	return entries;
}

std::map<std::string, vm::varptr_t> Node::read_storage(const addr_t& contract, const uint32_t& height) const
{
	std::map<std::string, vm::varptr_t> out;
	if(auto exec = std::dynamic_pointer_cast<const contract::Executable>(get_contract(contract))) {
		if(auto bin = std::dynamic_pointer_cast<const contract::Binary>(get_contract(exec->binary))) {
			for(const auto& entry : bin->fields) {
				if(auto var = storage->read(contract, entry.second)) {
					out[entry.first] = std::move(var);
				}
			}
		}
	}
	return out;
}

std::map<uint64_t, vm::varptr_t> Node::dump_storage(const addr_t& contract, const uint32_t& height) const
{
	const auto entries = storage->find_range(contract, vm::MEM_STATIC, -1, height);
	return std::map<uint64_t, vm::varptr_t>(entries.begin(), entries.end());
}

vm::varptr_t Node::read_storage_var(const addr_t& contract, const uint64_t& address, const uint32_t& height) const
{
	return storage->read_ex(contract, address, height);
}

vm::varptr_t Node::read_storage_entry_var(const addr_t& contract, const uint64_t& address, const uint64_t& key, const uint32_t& height) const
{
	return storage->read_ex(contract, address, key, height);
}

std::pair<vm::varptr_t, uint64_t> Node::read_storage_field(const addr_t& contract, const std::string& name, const uint32_t& height) const
{
	if(auto exec = get_contract_as<contract::Executable>(contract)) {
		if(auto bin = get_contract_as<contract::Binary>(exec->binary)) {
			if(auto addr = bin->find_field(name)) {
				return std::make_pair(read_storage_var(contract, *addr, height), *addr);
			}
		}
	}
	return {};
}

std::tuple<vm::varptr_t, uint64_t, uint64_t> Node::read_storage_entry_var(const addr_t& contract, const std::string& name, const vm::varptr_t& key, const uint32_t& height) const
{
	const auto field = read_storage_field(contract, name, height);
	if(auto var = field.first) {
		uint64_t address = field.second;
		if(var->type == vm::TYPE_REF) {
			address = vm::to_ref(var);
		}
		if(auto entry = storage->lookup(contract, key)) {
			return std::make_tuple(read_storage_entry_var(contract, address, entry, height), address, entry);
		}
	}
	return {};
}

std::tuple<vm::varptr_t, uint64_t, uint64_t> Node::read_storage_entry_addr(const addr_t& contract, const std::string& name, const addr_t& key, const uint32_t& height) const
{
	return read_storage_entry_var(contract, name, vm::to_binary(key), height);
}

std::tuple<vm::varptr_t, uint64_t, uint64_t> Node::read_storage_entry_string(const addr_t& contract, const std::string& name, const std::string& key, const uint32_t& height) const
{
	return read_storage_entry_var(contract, name, vm::to_binary(key), height);
}

std::vector<vm::varptr_t> Node::read_storage_array(const addr_t& contract, const uint64_t& address, const uint32_t& height) const
{
	return storage->read_array(contract, address, height);
}

std::map<vm::varptr_t, vm::varptr_t> Node::read_storage_map(const addr_t& contract, const uint64_t& address, const uint32_t& height) const
{
	std::map<vm::varptr_t, vm::varptr_t> out;
	if(auto exec = std::dynamic_pointer_cast<const contract::Executable>(get_contract(contract))) {
		if(auto bin = std::dynamic_pointer_cast<const contract::Binary>(get_contract(exec->binary))) {
			auto engine = std::make_shared<vm::Engine>(contract, storage, true);
			engine->gas_limit = params->max_tx_cost;
			vm::load(engine, bin);
			for(const auto& entry : storage->find_entries(contract, address, height)) {
				// need to use engine to support constant keys
				if(auto key = engine->read(entry.first)) {
					out[vm::clone(key)] = entry.second;
				}
			}
		}
	}
	return out;
}

std::map<std::string, vm::varptr_t> Node::read_storage_object(const addr_t& contract, const uint64_t& address, const uint32_t& height) const
{
	std::map<std::string, vm::varptr_t> out;
	for(const auto& entry : read_storage_map(contract, address, height)) {
		out[to_string_value(entry.first)] = entry.second;
	}
	return out;
}

vnx::Variant Node::call_contract(
		const addr_t& address, const std::string& method, const std::vector<vnx::Variant>& args,
		const vnx::optional<addr_t>& user, const vnx::optional<std::pair<addr_t, uint64_t>>& deposit) const
{
	if(auto exec = std::dynamic_pointer_cast<const contract::Executable>(get_contract(address))) {
		if(auto bin = std::dynamic_pointer_cast<const contract::Binary>(get_contract(exec->binary))) {
			auto func = vm::find_method(bin, method);
			if(!func) {
				throw std::runtime_error("no such method: " + method);
			}
			auto cache = std::make_shared<vm::StorageCache>(storage);
			auto engine = std::make_shared<vm::Engine>(address, cache, func->is_const);
			engine->gas_limit = params->max_tx_cost;
			vm::load(engine, bin);
			engine->write(vm::MEM_EXTERN + vm::EXTERN_TXID, vm::var_t());
			engine->write(vm::MEM_EXTERN + vm::EXTERN_HEIGHT, vm::uint_t(get_height()));
			engine->write(vm::MEM_EXTERN + vm::EXTERN_ADDRESS, vm::to_binary(address));
			engine->write(vm::MEM_EXTERN + vm::EXTERN_NETWORK, vm::to_binary(params->network));
			if(user) {
				engine->write(vm::MEM_EXTERN + vm::EXTERN_USER, vm::to_binary(*user));
			} else {
				engine->write(vm::MEM_EXTERN + vm::EXTERN_USER, vm::var_t());
			}
			if(deposit) {
				vm::set_deposit(engine, deposit->first, deposit->second);
			}
			vm::set_balance(engine, get_balances(address));
			vm::set_args(engine, args);
			vm::execute(engine, *func, true);
			return vm::read(engine, vm::MEM_STACK);
		}
		throw std::runtime_error("no such binary");
	}
	throw std::runtime_error("no such contract");
}

uint128 Node::get_total_supply(const addr_t& currency) const
{
	uint128 total = 0;
	total_supply_map.find(currency, total);
	return total;
}

vnx::optional<plot_nft_info_t> Node::get_plot_nft_info(const addr_t& address) const
{
	if(auto exec = get_contract_as<contract::Executable>(address)) {
		if(exec->binary == params->plot_nft_binary) {
			plot_nft_info_t info;
			info.name = exec->name;
			info.owner = to_addr(read_storage_field(address, "owner").first);
			info.address = address;

			const auto unlock_height = read_storage_field(address, "unlock_height").first;
			if(unlock_height && unlock_height->type == vm::TYPE_UINT) {
				const uint32_t unlock_at = to_uint(unlock_height);
				info.unlock_height = unlock_at;
				info.is_locked = get_height() < unlock_at;
			} else {
				info.is_locked = true;
			}
			if(info.is_locked) {
				info.target = to_addr(read_storage_field(address, "target").first);
				info.unlock_delay = to_uint(read_storage_field(address, "unlock_delay").first);
			}
			const auto server_url = read_storage_field(address, "server_url").first;
			if(server_url && server_url->type == vm::TYPE_STRING) {
				info.server_url = to_string_value(server_url);
			}
			return info;
		}
	}
	return nullptr;
}

std::vector<virtual_plot_info_t> Node::get_virtual_plots(const std::vector<addr_t>& addresses) const
{
	std::vector<virtual_plot_info_t> result;
	for(const auto& address : addresses) {
		if(auto plot = get_contract_as<const contract::VirtualPlot>(address)) {
			virtual_plot_info_t info;
			info.address = address;
			info.farmer_key = plot->farmer_key;
			info.reward_address = plot->reward_address;
			info.balance = get_balance(address, addr_t());
			info.size_bytes = get_virtual_plot_size(params, info.balance);
			info.owner = to_addr(read_storage_field(address, "owner").first);
			result.push_back(info);
		}
	}
	return result;
}

std::vector<virtual_plot_info_t> Node::get_virtual_plots_for(const pubkey_t& farmer_key) const
{
	std::vector<addr_t> addresses;
	vplot_map.find(farmer_key, addresses);
	return get_virtual_plots(addresses);
}

std::vector<virtual_plot_info_t> Node::get_virtual_plots_owned_by(const std::vector<addr_t>& addresses) const
{
	return get_virtual_plots(get_contracts_owned_by(addresses, params->plot_binary));
}

offer_data_t Node::get_offer(const addr_t& address) const
{
	auto data = read_storage(address);
	if(data.empty()) {
		throw std::runtime_error("no such offer: " + address.to_string());
	}
	offer_data_t out;
	out.address = address;
	{
		tx_index_t entry;
		if(tx_index.find(address, entry)) {
			out.height = entry.height;
			out.time_stamp = entry.time_stamp;
		}
	}
	out.owner = to_addr(data["owner"]);
	out.bid_currency = to_addr(data["bid_currency"]);
	out.ask_currency = to_addr(data["ask_currency"]);
	out.bid_balance = get_balance(address, out.bid_currency);
	out.ask_balance = get_balance(address, out.ask_currency);
	out.inv_price = to_uint(data["inv_price"]);
	out.price = pow(2, 64) / out.inv_price.to_double();
	out.ask_amount = out.get_ask_amount(out.bid_balance);
	return out;
}

int Node::get_offer_state(const addr_t& address) const
{
	if(get_balance(address, to_addr(read_storage_field(address, "bid_currency").first))) {
		return 1;
	}
	if(get_balance(address, to_addr(read_storage_field(address, "ask_currency").first))) {
		return 2;
	}
	return 0;
}

std::vector<offer_data_t> Node::fetch_offers(const std::vector<addr_t>& addresses, const vnx::bool_t& state, const vnx::bool_t& closed) const
{
	std::vector<offer_data_t> out;
	for(const auto& address : addresses) {
		const int offer_state = state ? get_offer_state(address) : -1;
		if(!state || offer_state == 1 || (closed && offer_state == 2)) {
			const auto data = get_offer(address);
			if(!data.is_scam()) {
				out.push_back(data);
			}
		}
	}
	return out;
}

std::vector<offer_data_t> Node::fetch_offers_for(	const std::vector<addr_t>& addresses,
													const vnx::optional<addr_t>& bid, const vnx::optional<addr_t>& ask,
													const bool state, const bool filter) const
{
	std::vector<offer_data_t> out;
	for(const auto& address : addresses) {
		if(!state || get_offer_state(address) == 1) {
			const auto data = get_offer(address);
			if((!bid || data.bid_currency == *bid) && (!ask || data.ask_currency == *ask)) {
				if(!filter || !data.is_scam()) {
					out.push_back(data);
				}
			}
		}
	}
	return out;
}

std::vector<offer_data_t> Node::get_offers(const uint32_t& since, const vnx::bool_t& state) const
{
	std::vector<addr_t> entries;
	contract_log.find_range(std::make_tuple(params->offer_binary, since, 0), std::make_tuple(params->offer_binary, -1, -1), entries);
	return fetch_offers(entries, state);
}

std::vector<offer_data_t> Node::get_offers_by(const std::vector<addr_t>& owners, const vnx::bool_t& state) const
{
	return fetch_offers(get_contracts_owned_by(owners, params->offer_binary), state, true);
}

std::vector<offer_data_t> Node::get_recent_offers(const int32_t& limit, const vnx::bool_t& state) const
{
	std::vector<offer_data_t> result;
	std::tuple<hash_t, uint32_t, uint32_t> offer_log_end(params->offer_binary, -1, -1);
	std::tuple<hash_t, uint32_t, uint32_t> offer_log_begin(params->offer_binary, 0, 0);

	while(result.size() < size_t(limit)) {
		std::vector<std::pair<std::tuple<hash_t, uint32_t, uint32_t>, addr_t>> entries;
		if(!contract_log.find_last_range(offer_log_begin, offer_log_end, entries, std::max<size_t>(limit, 100))) {
			break;
		}
		offer_log_end = entries.back().first;

		std::vector<addr_t> list;
		for(const auto& entry : entries) {
			list.push_back(entry.second);
		}
		const auto tmp = fetch_offers(list, state);
		result.insert(result.end(), tmp.begin(), tmp.end());
	}
	result.resize(std::min(result.size(), size_t(limit)));
	return result;
}

std::vector<offer_data_t> Node::get_recent_offers_for(
		const vnx::optional<addr_t>& bid, const vnx::optional<addr_t>& ask, const uint64_t& min_bid, const int32_t& limit, const vnx::bool_t& state) const
{
	std::vector<offer_data_t> result;
	std::unordered_set<addr_t> bid_set;
	std::unordered_set<addr_t> ask_set;
	std::unordered_set<addr_t> offer_set;
	std::tuple<addr_t, uint32_t, uint32_t> bid_history_end(bid ? *bid : addr_t(), -1, -1);
	std::tuple<addr_t, uint32_t, uint32_t> ask_history_end(ask ? *ask : addr_t(), -1, -1);

	while(result.size() < size_t(limit)) {
		std::vector<std::pair<std::tuple<addr_t, uint32_t, uint32_t>, addr_t>> bid_list;
		std::vector<std::pair<std::tuple<addr_t, uint32_t, uint32_t>, addr_t>> ask_list;
		if(bid) {
			if(offer_bid_map.find_last_range(std::make_tuple(*bid, 0, 0), bid_history_end, bid_list, std::max<size_t>(limit, 100))) {
				bid_history_end = bid_list.back().first;
			}
		}
		if(ask) {
			if(offer_ask_map.find_last_range(std::make_tuple(*ask, 0, 0), ask_history_end, ask_list, std::max<size_t>(limit, 100))) {
				ask_history_end = ask_list.back().first;
			}
		}
		std::vector<offer_data_t> tmp;
		if(bid && ask) {
			std::vector<addr_t> list;
			for(const auto& entry : bid_list) {
				bid_set.insert(entry.second);
			}
			for(const auto& entry : ask_list) {
				ask_set.insert(entry.second);
			}
			for(const auto& address : bid_set) {
				if(ask_set.count(address)) {
					list.push_back(address);
				}
			}
			for(const auto& address : list) {
				bid_set.erase(address);
				ask_set.erase(address);
			}
			tmp = fetch_offers_for(list, bid, ask, state, true);
		}
		else if(bid) {
			std::vector<addr_t> list;
			for(const auto& entry : bid_list) {
				list.push_back(entry.second);
			}
			tmp = fetch_offers_for(list, bid, ask, state, true);
		}
		else if(ask) {
			std::vector<addr_t> list;
			for(const auto& entry : ask_list) {
				list.push_back(entry.second);
			}
			tmp = fetch_offers_for(list, bid, ask, state, true);
		}
		else {
			tmp = get_recent_offers(limit, state);
		}
		for(const auto& entry : tmp) {
			if(entry.bid_balance >= min_bid) {
				if(offer_set.insert(entry.address).second) {
					result.push_back(entry);
				}
			}
		}
		if(bid_list.empty() && ask_list.empty()) {
			break;
		}
	}
	std::sort(result.begin(), result.end(),
		[](const offer_data_t& L, const offer_data_t& R) -> bool {
			return L.height > R.height;
		});
	result.resize(std::min(result.size(), size_t(limit)));
	return result;
}

std::vector<trade_entry_t> Node::get_trade_history(const int32_t& limit, const uint32_t& since) const
{
	std::vector<std::pair<std::pair<uint32_t, uint32_t>, std::tuple<addr_t, hash_t, int64_t, uint64_t>>> entries;
	trade_log.find_last_range(std::make_pair(since, 0), std::make_pair(-1, -1), entries, limit);

	std::vector<trade_entry_t> result;
	for(const auto& entry : entries) {
		trade_entry_t out;
		out.height = entry.first.first;
		out.time_stamp = std::get<2>(entry.second);
		out.address = std::get<0>(entry.second);
		out.txid = std::get<1>(entry.second);
		out.ask_amount = std::get<3>(entry.second);
		const auto data = get_offer(out.address);
		out.bid_currency = data.bid_currency;
		out.ask_currency = data.ask_currency;
		out.bid_amount = (uint256_t(out.ask_amount) * data.inv_price) >> 64;
		out.price = data.price;
		result.push_back(out);
	}
	return result;
}

std::vector<trade_entry_t> Node::get_trade_history_for(
			const vnx::optional<addr_t>& bid, const vnx::optional<addr_t>& ask, const int32_t& limit, const uint32_t& since) const
{
	const auto entries = get_trade_history(limit > 0 && (bid || ask) ? limit * 10 : limit, since);

	std::vector<trade_entry_t> result;
	for(const auto& entry : entries) {
		if((!bid || entry.bid_currency == *bid) && (!ask || entry.ask_currency == *ask)) {
			result.push_back(entry);
		}
	}
	return result;
}

std::vector<swap_info_t> Node::get_swaps(const uint32_t& since, const vnx::optional<addr_t>& token, const vnx::optional<addr_t>& currency) const
{
	std::vector<addr_t> entries;
	contract_log.find_range(std::make_tuple(params->swap_binary, since, 0), std::make_tuple(params->swap_binary, -1, -1), entries);

	std::vector<swap_info_t> result;
	for(const auto& address : entries) {
		const auto info = get_swap_info(address);
		if((!token || info.tokens[0] == *token) && (!currency || info.tokens[1] == *currency)) {
			result.push_back(info);
		}
	}
	if(token) {
		std::sort(result.begin(), result.end(), [](const swap_info_t& L, const swap_info_t& R) -> bool {
			return L.balance[0] > R.balance[0];
		});
	} else if(currency) {
		std::sort(result.begin(), result.end(), [](const swap_info_t& L, const swap_info_t& R) -> bool {
			return L.balance[1] > R.balance[1];
		});
	} else {
		std::sort(result.begin(), result.end(), [](const swap_info_t& L, const swap_info_t& R) -> bool {
			if(!L.user_total[0] || !L.user_total[1]) {
				return false;
			}
			if(!R.user_total[0] || !R.user_total[1]) {
				return true;
			}
			return (L.avg_apy_7d[0] + L.avg_apy_7d[1]) > (R.avg_apy_7d[0] + R.avg_apy_7d[1]);
		});
	}
	return result;
}

swap_info_t Node::get_swap_info(const addr_t& address) const
{
	auto swap = get_contract_as<const contract::Executable>(address);
	if(!swap) {
		throw std::runtime_error("no such swap: " + address.to_string());
	}
	const auto height = get_height();

	swap_info_t out;
	out.name = swap->name;
	out.address = address;

	auto data = read_storage(address);
	const auto ref_volume = to_ref(data["volume"]);
	const auto tokens = read_storage_array(address, to_ref(data["tokens"]));
	const auto volume = read_storage_array(address, ref_volume);
	for(size_t i = 0; i < 2 && i < tokens.size(); ++i) {
		out.tokens[i] = to_addr(tokens[i]);
		out.volume[i] = to_uint(volume[i]);
		out.wallet[i] = get_balance(address, out.tokens[i]);
	}

	const auto fee_rates = read_storage_array(address, to_ref(data["fee_rates"]));
	for(const auto& value : fee_rates) {
		out.fee_rates.push_back(uint128(to_uint(value)).to_double() / pow(2, 64));
	}
	const auto state = read_storage_array(address, to_ref(data["state"]));

	uint256_t prev_fees_paid_1d[2] = {};
	uint256_t prev_fees_paid_7d[2] = {};

	for(const auto& entry : state) {
		auto obj = read_storage_object(address, to_ref(entry));
		const auto balance = read_storage_array(address, to_ref(obj["balance"]));
		const auto fees_paid = read_storage_array(address, to_ref(obj["fees_paid"]));
		const auto fees_claimed = read_storage_array(address, to_ref(obj["fees_claimed"]));
		const auto user_total = read_storage_array(address, to_ref(obj["user_total"]));

		swap_pool_info_t pool;
		for(size_t i = 0; i < 2 && i < balance.size(); ++i) {
			pool.balance[i] = to_uint(balance[i]);
		}
		for(size_t i = 0; i < 2 && i < fees_paid.size(); ++i) {
			pool.fees_paid[i] = to_uint(fees_paid[i]);
		}
		for(size_t i = 0; i < 2 && i < fees_claimed.size(); ++i) {
			pool.fees_claimed[i] = to_uint(fees_claimed[i]);
		}
		for(size_t i = 0; i < 2 && i < user_total.size(); ++i) {
			pool.user_total[i] = to_uint(user_total[i]);
		}
		for(size_t i = 0; i < 2; ++i) {
			out.balance[i] += pool.balance[i];
			out.fees_paid[i] += pool.fees_paid[i];
			out.fees_claimed[i] += pool.fees_claimed[i];
			out.user_total[i] += pool.user_total[i];
		}
		const auto ref_fees_paid = to_ref(obj["fees_paid"]);
		{
			const auto prev_fees_paid = read_storage_array(address, ref_fees_paid, height - std::min(8640u, height));
			for(size_t i = 0; i < 2 && i < prev_fees_paid.size(); ++i) {
				prev_fees_paid_1d[i] += to_uint(prev_fees_paid[i]);
			}
		}
		{
			const auto prev_fees_paid = read_storage_array(address, ref_fees_paid, height - std::min(60480u, height));
			for(size_t i = 0; i < 2 && i < prev_fees_paid.size(); ++i) {
				prev_fees_paid_7d[i] += to_uint(prev_fees_paid[i]);
			}
		}
		out.pools.push_back(pool);
	}

	out.volume_1d = out.volume;
	out.volume_7d = out.volume;
	{
		const auto prev_volume = read_storage_array(address, ref_volume, height - std::min(8640u, height));
		for(size_t i = 0; i < 2 && i < prev_volume.size(); ++i) {
			out.volume_1d[i] = out.volume[i] - to_uint(prev_volume[i]);
		}
	}
	{
		const auto prev_volume = read_storage_array(address, ref_volume, height - std::min(60480u, height));
		for(size_t i = 0; i < 2 && i < prev_volume.size(); ++i) {
			out.volume_7d[i] = out.volume[i] - to_uint(prev_volume[i]);
		}
	}
	for(size_t i = 0; i < 2; ++i) {
		out.avg_apy_1d[i] = uint128(365 * (out.fees_paid[i] - prev_fees_paid_1d[i])).to_double() / out.user_total[i].to_double();
	}
	for(size_t i = 0; i < 2; ++i) {
		out.avg_apy_7d[i] = uint128(52 * (out.fees_paid[i] - prev_fees_paid_7d[i])).to_double() / out.user_total[i].to_double();
	}
	return out;
}

swap_user_info_t Node::get_swap_user_info(const addr_t& address, const addr_t& user) const
{
	swap_user_info_t out;
	const auto key = storage->lookup(address, vm::to_binary(user));
	const auto users = read_storage_field(address, "users");
	const auto user_ref = storage->read(address, to_ref(users.first), key);
	if(!user_ref) {
		return out;
	}
	auto data = read_storage_object(address, to_ref(user_ref.get()));

	out.pool_idx = to_uint(data["pool_idx"]).lower().lower();
	out.unlock_height = to_uint(data["unlock_height"]);
	const auto balance = read_storage_array(address, to_ref(data["balance"]));
	const auto last_user_total = read_storage_array(address, to_ref(data["last_user_total"]));
	const auto last_fees_paid = read_storage_array(address, to_ref(data["last_fees_paid"]));
	for(size_t i = 0; i < 2 && i < balance.size(); ++i) {
		out.balance[i] = to_uint(balance[i]);
	}
	for(size_t i = 0; i < 2 && i < last_user_total.size(); ++i) {
		out.last_user_total[i] = to_uint(last_user_total[i]);
	}
	for(size_t i = 0; i < 2 && i < last_fees_paid.size(); ++i) {
		out.last_fees_paid[i] = to_uint(last_fees_paid[i]);
	}
	out.fees_earned = get_swap_fees_earned(address, user);
	out.equivalent_liquidity = get_swap_equivalent_liquidity(address, user);
	return out;
}

std::vector<swap_entry_t> Node::get_swap_history(const addr_t& address, const int32_t& limit) const
{
	const auto info = get_swap_info(address);
	std::array<std::shared_ptr<const contract::TokenBase>, 2> tokens;
	for(int i = 0; i < 2; ++i) {
		tokens[i] = get_contract_as<const contract::TokenBase>(info.tokens[i]);
	}

	std::vector<swap_entry_t> result;
	for(const auto& entry : get_exec_history(address, limit, true)) {
		swap_entry_t out;
		out.height = entry.height;
		out.time_stamp = entry.time_stamp;
		out.txid = entry.txid;
		out.user = entry.user;
		out.index = -1;
		if(entry.method == "trade") {
			if(entry.deposit && entry.args.size() >= 2) {
				const auto index = entry.args[0].to<uint32_t>();
				out.type = (index ? "BUY" : "SELL");
				out.index = index;
				out.amount = entry.deposit->second;
				out.user = entry.args[1].to<addr_t>();
			}
		} else if(entry.method == "add_liquid" || entry.method == "rem_liquid") {
			out.type = (entry.method == "add_liquid") ? "ADD" : "REMOVE";
			if(entry.args.size() >= 1) {
				out.index = entry.args[0].to<uint32_t>();
				if(entry.deposit) {
					out.amount = entry.deposit->second;
				} else if(entry.args.size() >= 2) {
					out.amount = entry.args[1].to<uint64_t>();
				}
			}
		} else if(entry.method == "rem_all_liquid") {
			out.type = "REMOVE_ALL";
		} else if(entry.method == "payout") {
			out.type = "PAYOUT";
		} else if(entry.method == "switch_pool") {
			out.type = "SWITCH";
		}
		if(out.index < 2) {
			if(auto token = tokens[out.index]) {
				out.value = to_value(out.amount, token->decimals);
				out.symbol = token->symbol;
			} else if(info.tokens[out.index] == addr_t()) {
				out.value = to_value(out.amount, params->decimals);
				out.symbol = "MMX";
			}
		}
		result.push_back(out);
	}
	return result;
}

std::array<uint128, 2> Node::get_swap_trade_estimate(const addr_t& address, const uint32_t& i, const uint64_t& amount, const int32_t& num_iter) const
{
	const auto info = get_swap_info(address);

	std::vector<vnx::Variant> args;
	args.emplace_back(i);
	args.emplace_back(address.to_string());
	args.emplace_back(nullptr);
	args.emplace_back(num_iter);
	const auto ret = call_contract(address, "trade", args, nullptr, std::make_pair(info.tokens[i], amount)).to<std::array<uint128, 2>>();
	return {ret[0] - ret[1], ret[1]};
}

std::array<uint128, 2> Node::get_swap_fees_earned(const addr_t& address, const addr_t& user) const
{
	return call_contract(address, "get_earned_fees", {vnx::Variant(user.to_string())}).to<std::array<uint128, 2>>();
}

std::array<uint128, 2> Node::get_swap_equivalent_liquidity(const addr_t& address, const addr_t& user) const
{
	return call_contract(address, "rem_all_liquid", {vnx::Variant(true)}, user).to<std::array<uint128, 2>>();
}

std::map<addr_t, std::array<std::pair<addr_t, uint128>, 2>> Node::get_swap_liquidity_by(const std::vector<addr_t>& addresses) const
{
	std::map<addr_t, std::array<uint128, 2>> swaps;
	for(const auto& address : addresses) {
		std::vector<std::pair<std::pair<addr_t, addr_t>, std::array<uint128, 2>>> entries;
		swap_liquid_map.find_range(std::make_pair(address, addr_t()), std::make_pair(address, addr_t::ones()), entries);
		for(const auto& entry : entries) {
			auto& out = swaps[entry.first.second];
			for(int i = 0; i < 2; ++i) {
				out[i] += entry.second[i];
			}
		}
	}
	std::map<addr_t, std::array<std::pair<addr_t, uint128>, 2>> result;
	for(const auto& entry : swaps) {
		auto& out = result[entry.first];
		const auto info = get_swap_info(entry.first);
		for(int i = 0; i < 2; ++i) {
			out[i] = std::make_pair(info.tokens[i], entry.second[i]);
		}
	}
	return result;
}

std::vector<std::shared_ptr<const BlockHeader>> Node::get_farmed_blocks(
		const std::vector<pubkey_t>& farmer_keys, const vnx::bool_t& full_blocks, const uint32_t& since, const int32_t& limit) const
{
	std::vector<farmed_block_info_t> entries;
	for(const auto& key : farmer_keys) {
		std::vector<farmed_block_info_t> tmp;
		farmer_block_map.find_last(key, tmp, size_t(limit));
		for(const auto& entry : tmp) {
			if(entry.height >= since) {
				entries.push_back(entry);
			}
		}
	}
	std::sort(entries.begin(), entries.end(), [](const farmed_block_info_t& L, const farmed_block_info_t& R) -> bool {
		return L.height > R.height;
	});
	if(limit >= 0) {
		if(entries.size() > size_t(limit)) {
			entries.resize(limit);
		}
	} else {
		std::reverse(entries.begin(), entries.end());
	}
	std::vector<std::shared_ptr<const BlockHeader>> out;
	for(const auto& entry : entries) {
		out.push_back(get_block_at_ex(entry.height, full_blocks));
	}
	return out;
}

farmed_block_summary_t Node::get_farmed_block_summary(const std::vector<pubkey_t>& farmer_keys, const uint32_t& since) const
{
	farmed_block_summary_t out;
	for(const auto& key : farmer_keys) {
		std::vector<farmed_block_info_t> tmp;
		farmer_block_map.find(key, tmp);
		for(const auto& entry : tmp) {
			if(entry.height >= since) {
				out.num_blocks++;
				out.last_height = std::max(entry.height, out.last_height);
				out.total_rewards += entry.reward;
				out.reward_map[entry.reward_addr] += entry.reward;
			}
		}
	}
	return out;
}

std::vector<std::pair<pubkey_t, uint32_t>> Node::get_farmer_ranking(const int32_t& limit) const
{
	if(limit < 0) {
		return farmer_ranking;
	}
	std::vector<std::pair<pubkey_t, uint32_t>> out;
	for(const auto& entry : farmer_ranking) {
		if(out.size() < size_t(limit)) {
			out.push_back(entry);
		} else {
			break;
		}
	}
	return out;
}

std::tuple<pooling_error_e, std::string> Node::verify_plot_nft_target(const addr_t& address, const addr_t& pool_target) const
{
	if(!is_synced) {
		throw std::logic_error("out of sync");
	}
	if(auto info = get_plot_nft_info(address)) {
		if(!info->is_locked) {
			return {pooling_error_e::INVALID_CONTRACT, "Plot NFT is not locked"};
		}
		if(!info->target) {
			return {pooling_error_e::INVALID_CONTRACT, "Plot NFT has no target"};
		}
		if((*info->target) != pool_target) {
			return {pooling_error_e::INVALID_CONTRACT, "Plot NFT not pointing at pool target: " + pool_target.to_string()};
		}
	} else {
		return {pooling_error_e::INVALID_CONTRACT, "Not a plot NFT: " + address.to_string()};
	}
	return {pooling_error_e::NONE, ""};
}

std::tuple<pooling_error_e, std::string> Node::verify_partial(
		std::shared_ptr<const Partial> partial, const vnx::optional<addr_t>& pool_target) const
{
	if(!is_synced) {
		throw std::logic_error("out of sync");
	}
	if(!partial) {
		throw std::logic_error("partial == null");
	}
	if(!partial->proof) {
		return {pooling_error_e::INVALID_PROOF, "Partial has no proof"};
	}
	if(partial->hash != partial->calc_hash()) {
		return {pooling_error_e::INVALID_SIGNATURE, "Message hash mismatch"};
	}
	if(!partial->farmer_sig) {
		return {pooling_error_e::INVALID_SIGNATURE, "Missing signature"};
	}
	if(!partial->farmer_sig->verify(partial->proof->farmer_key, partial->hash)) {
		return {pooling_error_e::INVALID_SIGNATURE, "Signature validation failed"};
	}

	const auto vdf_height = partial->height - params->challenge_delay;
	const auto vdf_block = get_header_at(vdf_height);
	if(!vdf_block) {
		return {pooling_error_e::CHALLENGE_NOT_FOUND,
			"Could not find VDF block at height " + std::to_string(vdf_height)};
	}
	const auto diff_block = get_diff_header(vdf_block, params->challenge_delay);

	const auto challenge = vdf_block->vdf_output[1];
	if(partial->challenge != challenge) {
		return {pooling_error_e::CHALLENGE_REVERTED,
			"Challenge mismatch, expected " + challenge.to_string() + " for height " + std::to_string(vdf_height)};
	}

	try {
		verify_proof(partial->proof, challenge, diff_block, partial->difficulty);
	} catch(const std::exception& ex) {
		return {pooling_error_e::INVALID_PROOF,
			"Invalid partial proof: " + std::string(ex.what())};
	}

	if(pool_target) {
		if(auto nft = std::dynamic_pointer_cast<const ProofOfSpaceNFT>(partial->proof))
		{
			if(partial->contract != nft->contract) {
				return {pooling_error_e::INVALID_CONTRACT, "Partial 'contract' does not match proof of space"};
			}
			const auto ret = verify_plot_nft_target(nft->contract, *pool_target);
			if(std::get<0>(ret) != pooling_error_e::NONE) {
				return ret;
			}
		}
		else if(auto stake = std::dynamic_pointer_cast<const ProofOfStake>(partial->proof))
		{
			if(auto plot = get_contract_as<contract::VirtualPlot>(stake->plot_id)) {
				if(!plot->reward_address) {
					return {pooling_error_e::INVALID_CONTRACT, "VirtualPlot has no fixed reward address"};
				}
				const auto contract = *plot->reward_address;

				if(partial->contract != contract) {
					return {pooling_error_e::INVALID_CONTRACT, "Partial 'contract' does not match virtual plot"};
				}
				const auto ret = verify_plot_nft_target(contract, *pool_target);
				if(std::get<0>(ret) != pooling_error_e::NONE) {
					return ret;
				}
			} else {
				return {pooling_error_e::INVALID_CONTRACT, "No such VirtualPlot: " + stake->plot_id.to_string()};
			}
		}
		else {
			return {pooling_error_e::INVALID_CONTRACT, "Invalid proof type: " + partial->proof->get_type_name()};
		}
	}
	return {pooling_error_e::NONE, ""};
}

void Node::http_request_async(	std::shared_ptr<const vnx::addons::HttpRequest> request, const std::string& sub_path,
								const vnx::request_id_t& request_id) const
{
	http->http_request(request, sub_path, request_id, vnx_request->session);
}

void Node::http_request_chunk_async(std::shared_ptr<const vnx::addons::HttpRequest> request, const std::string& sub_path,
									const int64_t& offset, const int64_t& max_bytes, const vnx::request_id_t& request_id) const
{
	throw std::logic_error("not implemented");
}

void Node::async_api_call(std::shared_ptr<const vnx::Value> method, const vnx::request_id_t& request_id)
{
	try {
		std::shared_ptr<vnx::Value> ret;
		{
			std::shared_lock lock(db_mutex);
			ret = NodeBase::vnx_call_switch(method, request_id);
		}
		vnx_async_return(request_id, ret);
	}
	catch(const std::exception& ex) {
		vnx_async_return_ex(request_id, ex);
	}
	catch(...) {
		vnx_async_return(request_id, vnx::InternalError::create());
	}
}

std::shared_ptr<vnx::Value> Node::vnx_call_switch(std::shared_ptr<const vnx::Value> method, const vnx::request_id_t& request_id)
{
	switch(method->get_type_hash())
	{
		// Note: NOT thread-safe:
		// - http_request()
		// - get_network_info()
		case Node_get_block::VNX_TYPE_ID:
		case Node_get_block_at::VNX_TYPE_ID:
		case Node_get_header::VNX_TYPE_ID:
		case Node_get_header_at::VNX_TYPE_ID:
		case Node_get_tx_ids::VNX_TYPE_ID:
		case Node_get_tx_ids_at::VNX_TYPE_ID:
		case Node_get_tx_ids_since::VNX_TYPE_ID:
		case Node_get_tx_height::VNX_TYPE_ID:
		case Node_get_tx_info::VNX_TYPE_ID:
		case Node_get_tx_info_for::VNX_TYPE_ID:
		case Node_get_transaction::VNX_TYPE_ID:
		case Node_get_transactions::VNX_TYPE_ID:
		case Node_get_history::VNX_TYPE_ID:
		case Node_get_history_memo::VNX_TYPE_ID:
		case Node_get_contract::VNX_TYPE_ID:
		case Node_get_contract_for::VNX_TYPE_ID:
		case Node_get_contracts::VNX_TYPE_ID:
		case Node_get_contracts_by::VNX_TYPE_ID:
		case Node_get_contracts_owned_by::VNX_TYPE_ID:
		case Node_get_balance::VNX_TYPE_ID:
		case Node_get_total_balance::VNX_TYPE_ID:
		case Node_get_balances::VNX_TYPE_ID:
		case Node_get_contract_balances::VNX_TYPE_ID:
		case Node_get_total_balances::VNX_TYPE_ID:
		case Node_get_all_balances::VNX_TYPE_ID:
		case Node_get_exec_history::VNX_TYPE_ID:
		case Node_read_storage::VNX_TYPE_ID:
		case Node_dump_storage::VNX_TYPE_ID:
		case Node_read_storage_var::VNX_TYPE_ID:
		case Node_read_storage_entry_var::VNX_TYPE_ID:
		case Node_read_storage_field::VNX_TYPE_ID:
		case Node_read_storage_entry_addr::VNX_TYPE_ID:
		case Node_read_storage_entry_string::VNX_TYPE_ID:
		case Node_read_storage_array::VNX_TYPE_ID:
		case Node_read_storage_map::VNX_TYPE_ID:
		case Node_read_storage_object::VNX_TYPE_ID:
		case Node_call_contract::VNX_TYPE_ID:
		case Node_get_total_supply::VNX_TYPE_ID:
		case Node_get_virtual_plots::VNX_TYPE_ID:
		case Node_get_virtual_plots_for::VNX_TYPE_ID:
		case Node_get_virtual_plots_owned_by::VNX_TYPE_ID:
		case Node_get_offer::VNX_TYPE_ID:
		case Node_fetch_offers::VNX_TYPE_ID:
		case Node_get_offers::VNX_TYPE_ID:
		case Node_get_offers_by::VNX_TYPE_ID:
		case Node_get_recent_offers::VNX_TYPE_ID:
		case Node_get_recent_offers_for::VNX_TYPE_ID:
		case Node_get_trade_history::VNX_TYPE_ID:
		case Node_get_trade_history_for::VNX_TYPE_ID:
		case Node_get_swaps::VNX_TYPE_ID:
		case Node_get_swap_info::VNX_TYPE_ID:
		case Node_get_swap_user_info::VNX_TYPE_ID:
		case Node_get_swap_history::VNX_TYPE_ID:
		case Node_get_swap_trade_estimate::VNX_TYPE_ID:
		case Node_get_swap_fees_earned::VNX_TYPE_ID:
		case Node_get_swap_equivalent_liquidity::VNX_TYPE_ID:
		case Node_get_swap_liquidity_by::VNX_TYPE_ID:
		case Node_get_farmed_blocks::VNX_TYPE_ID:
		case Node_get_farmer_ranking::VNX_TYPE_ID:
		case Node_get_farmed_block_summary::VNX_TYPE_ID:
		case Node_validate::VNX_TYPE_ID:
		case Node_verify_plot_nft_target::VNX_TYPE_ID:
		case Node_verify_partial::VNX_TYPE_ID:
			api_threads->add_task(std::bind(&Node::async_api_call, this, method, request_id));
			return nullptr;
		default:
			return NodeBase::vnx_call_switch(method, request_id);
	}
}


} // mmx<|MERGE_RESOLUTION|>--- conflicted
+++ resolved
@@ -98,11 +98,8 @@
 			auto info = NetworkInfo::create();
 			info->is_synced = is_synced;
 			info->height = peak->height;
-<<<<<<< HEAD
 			info->time_stamp = peak->time_stamp;
-=======
 			info->synced_since = synced_since;
->>>>>>> 28bfca7a
 			info->name = params->network;
 			info->time_diff = peak->time_diff;
 			info->space_diff = peak->space_diff;
