/*
 * Harvester.cpp
 *
 *  Created on: Dec 11, 2021
 *      Author: mad
 */

#include <mmx/Harvester.h>
#include <mmx/FarmerClient.hxx>
#include <mmx/ProofResponse.hxx>
#include <mmx/ProofOfSpaceOG.hxx>
#include <mmx/ProofOfSpaceNFT.hxx>
#include <mmx/ProofOfStake.hxx>
#include <mmx/LookupInfo.hxx>
#include <mmx/Partial.hxx>
#include <mmx/utils.h>
#include <vnx/vnx.h>


namespace mmx {

Harvester::Harvester(const std::string& _vnx_name)
	:	HarvesterBase(_vnx_name)
{
}

void Harvester::init()
{
	vnx::open_pipe(vnx_name, this, max_queue_ms);

	subscribe(input_challenges, max_queue_ms);
}

void Harvester::main()
{
	params = get_params();
	if(my_name.empty()) {
		my_name = vnx::get_host_name();
	}
	{
		vnx::File file(storage_path + "harvester_id.dat");
		if(file.exists()) {
			try {
				file.open("rb");
				vnx::read_generic(file.in, harvester_id);
				file.close();
			} catch(...) {
				// ignore
			}
		}
		if(harvester_id == hash_t()) {
			harvester_id = hash_t::random();
			try {
				file.open("wb");
				vnx::write_generic(file.out, harvester_id);
				file.close();
			} catch(const std::exception& ex) {
				log(WARN) << "Failed to write " << file.get_path() << ": " << ex.what();
			}
		}
	}
	node = std::make_shared<NodeClient>(node_server);
	farmer = std::make_shared<FarmerClient>(farmer_server);
	node_async = std::make_shared<NodeAsyncClient>(node_server);
	node_async->vnx_set_non_blocking(true);

	http = std::make_shared<vnx::addons::HttpInterface<Harvester>>(this, vnx_name);
	add_async_client(http);
	add_async_client(node_async);

	threads = std::make_shared<vnx::ThreadPool>(num_threads, num_threads);
	lookup_timer = add_timer(std::bind(&Harvester::check_queue, this));

	set_timer_millis(10000, std::bind(&Harvester::update, this));
	set_timer_millis(int64_t(nft_query_interval) * 1000, std::bind(&Harvester::update_nfts, this));

	if(reload_interval > 0) {
		set_timer_millis(int64_t(reload_interval) * 1000, std::bind(&Harvester::reload, this));
	}

	reload();

	Super::main();

	threads->close();
}

void Harvester::send_response(	std::shared_ptr<const Challenge> request, std::shared_ptr<const ProofOfSpace> proof,
								const uint32_t score, const int64_t time_begin_ms) const
{
	auto out = ProofResponse::create();
	out->proof = proof;
	out->request = request;
	out->farmer_addr = farmer_addr;
	out->harvester = my_name.substr(0, 256);
	out->lookup_time_ms = vnx::get_wall_time_millis() - time_begin_ms;

	const auto delay_sec = out->lookup_time_ms / 1e3;
	log(INFO) << "[" << my_name << "] Found proof with score " << score << " for height " << request->height << ", delay " << delay_sec << " sec";

	out->hash = out->calc_hash();
	out->content_hash = out->calc_hash(true);
	publish(out, output_proofs);
}

void Harvester::check_queue()
{
	const auto now_ms = vnx::get_wall_time_millis();

	for(auto iter = lookup_queue.begin(); iter != lookup_queue.end();)
	{
		const auto& entry = iter->second;
		const auto delay_sec = (now_ms - entry.recv_time_ms) / 1e3;

<<<<<<< HEAD
		if(delay_sec > (params->block_interval_ms / 1e3) * entry.request->max_delay) {
			log(WARN) << "[" << host_name << "] Missed deadline for height " << entry.request->height << " due to delay of " << delay_sec << " sec";
=======
		if(delay_sec > params->block_time * entry.request->max_delay) {
			log(WARN) << "[" << my_name << "] Missed deadline for height " << entry.request->height << " due to delay of " << delay_sec << " sec";
>>>>>>> 28bfca7a
			iter = lookup_queue.erase(iter);
		} else {
			iter++;
		}
	}
	if(!lookup_queue.empty())
	{
		const auto iter = --lookup_queue.end();
		const auto& entry = iter->second;
		lookup_task(entry.request, entry.recv_time_ms);
		lookup_queue.erase(iter);
	}
}

void Harvester::handle(std::shared_ptr<const Challenge> value)
{
	if(value->max_delay < 2) {
		return;
	}
	if(!already_checked.insert(value->challenge).second) {
		return;
	}
	auto& entry = lookup_queue[value->height];
	entry.recv_time_ms = vnx_sample->recv_time / 1000;
	entry.request = value;

	lookup_timer->set_millis(10);
}

std::vector<uint32_t> Harvester::fetch_full_proof(
		std::shared_ptr<pos::Prover> prover, const hash_t& challenge, const uint64_t index) const
{
	// Note: NEEDS TO BE THREAD SAFE
	try {
		const auto time_begin = vnx::get_wall_time_millis();
		const auto data = prover->get_full_proof(challenge, index);
		if(data.valid) {
			const auto elapsed = (vnx::get_wall_time_millis() - time_begin) / 1e3;
			log(elapsed > 20 ? WARN : DEBUG) << "[" << my_name << "] Fetching full proof took " << elapsed << " sec (" << prover->get_file_path() << ")";
			return data.proof;
		} else {
			throw std::runtime_error(data.error_msg);
		}
	} catch(const std::exception& ex) {
		log(WARN) << "[" << my_name << "] Failed to fetch full proof: " << ex.what() << " (" << prover->get_file_path() << ")";
		throw;
	}
}

void Harvester::lookup_task(std::shared_ptr<const Challenge> value, const int64_t recv_time_ms) const
{
	struct pool_conf_t {
		addr_t owner;
		uint64_t difficulty = 0;
		std::string server_url;
	};
	struct lookup_job_t {
		std::mutex mutex;
		std::condition_variable signal;
		size_t total_plots = 0;
		uint32_t best_score = -1;
		int64_t slow_time_ms = 0;
		int64_t time_begin = 0;
		std::string slow_plot;
		pos::proof_data_t best_proof;
		std::shared_ptr<pos::Prover> best_plot;
		std::unordered_map<addr_t, pool_conf_t> pool_config;
		std::atomic<uint64_t> num_left {0};
		std::atomic<uint64_t> num_passed {0};
	};
	const auto job = std::make_shared<lookup_job_t>();
	job->total_plots = id_map.size();
	job->num_left = job->total_plots;
	job->time_begin = vnx::get_wall_time_millis();

<<<<<<< HEAD
	const auto max_delay_sec = (params->block_interval_ms / 1e3) * (value->max_delay - 0.5);
=======
	for(const auto& entry : plot_nfts) {
		const auto& info = entry.second;
		if(info.is_locked && info.server_url) {
			const auto server_url = *info.server_url;
			const auto iter = partial_diff.find(info.address);
			if(iter != partial_diff.end() && iter->second > 0) {
				job->pool_config[info.address] = {info.owner, iter->second, server_url};
			} else {
				log(WARN) << "Waiting on partial difficulty for pool: " + server_url;
			}
		}
	}

	const auto max_delay_sec = params->block_time * (double(value->max_delay) - 0.5);
>>>>>>> 28bfca7a
	const auto deadline_ms = recv_time_ms + int64_t(max_delay_sec * 1000);

	for(const auto& entry : id_map)
	{
		const auto iter = plot_map.find(entry.second);
		if(iter == plot_map.end()) {
			job->num_left--;
			log(WARN) << "Cannot find plot " << entry.first.to_string();
			continue;
		}
		const auto& plot_id = entry.first;
		const auto& prover = iter->second;

		threads->add_task([this, plot_id, prover, value, job, recv_time_ms, deadline_ms]()
		{
			const auto header = prover->get_header();
			const bool passed = check_plot_filter(params, value->challenge, plot_id);
			const auto time_begin = vnx::get_wall_time_millis();
			const bool expired = time_begin > deadline_ms;

			const pool_conf_t* pool_config = nullptr;
			if(auto contract = header->contract) {
				auto iter = job->pool_config.find(*contract);
				if(iter != job->pool_config.end()) {
					pool_config = &iter->second;
				}
			}

			if(passed && !expired) try
			{
				const auto challenge = get_plot_challenge(value->challenge, plot_id);
				const auto qualities = prover->get_qualities(challenge, params->plot_filter);

				for(const auto& res : qualities)
				{
					if(!res.valid) {
						log(WARN) << "[" << my_name << "] Failed to fetch quality: " << res.error_msg << " (" << prover->get_file_path() << ")";
						continue;
					}
					if(pool_config) try {
						const auto score = calc_proof_score(params, header->ksize, res.quality, pool_config->difficulty);
						if(score < params->score_threshold)
						{
							auto proof = std::make_shared<ProofOfSpaceNFT>();
							proof->seed = header->seed;
							proof->ksize = header->ksize;
							proof->plot_id = header->plot_id;
							proof->farmer_key = header->farmer_key;
							proof->contract = *header->contract;
							proof->score = score;
							if(res.proof.size()) {
								proof->proof_xs = res.proof;
							} else {
								proof->proof_xs = fetch_full_proof(prover, challenge, res.index);
							}
							auto out = Partial::create();
							out->height = value->height;
							out->challenge = value->challenge;
							out->contract = *header->contract;
							out->account = pool_config->owner;
							out->pool_url = pool_config->server_url;
							out->difficulty = pool_config->difficulty;
							out->proof = proof;
							out->harvester = my_name;
							out->lookup_time_ms = vnx::get_wall_time_millis() - time_begin;
							publish(out, output_partials);
						}
					} catch(const std::exception& ex) {
						log(WARN) << "[" << my_name << "] Failed to create partial: " << ex.what() << " (" << prover->get_file_path() << ")";
					}

					const auto score = calc_proof_score(params, header->ksize, res.quality, value->space_diff);
					if(score < params->score_threshold)
					{
						std::lock_guard<std::mutex> lock(job->mutex);

						if(score < job->best_score || !job->best_plot)
						{
							job->best_score = score;
							job->best_plot = prover;
							job->best_proof = res;
						}
					}
				}
			} catch(const std::exception& ex) {
				log(WARN) << "[" << my_name << "] Failed to process plot: " << ex.what() << " (" << prover->get_file_path() << ")";
			}

			if(passed && expired) {
				log(DEBUG) << "Skipping quality lookup for height " << value->height << " due to deadline overshoot";
			}
			const auto time_lookup = vnx::get_wall_time_millis() - time_begin;
			{
				std::lock_guard<std::mutex> lock(job->mutex);
				if(passed) {
					if(time_lookup > job->slow_time_ms) {
						job->slow_time_ms = time_lookup;
						job->slow_plot = prover->get_file_path();
					}
					job->num_passed++;
				}
				job->num_left--;
			}
			job->signal.notify_all();
		});
	}

	threads->add_task([this, value, job, max_delay_sec, recv_time_ms, deadline_ms]()
	{
		std::unique_lock<std::mutex> lock(job->mutex);
		while(job->num_left) {
			const int64_t timeout_ms = deadline_ms - vnx::get_wall_time_millis();
			if(job->signal.wait_for(lock, std::chrono::milliseconds(timeout_ms)) == std::cv_status::timeout) {
				log(WARN) << "[" << my_name << "] Lookup for height " << value->height << " took longer than allowable delay of " << max_delay_sec << " sec";
				break;
			}
		}
		const auto time_end = vnx::get_wall_time_millis();

		if(auto prover = job->best_plot)
		{
			auto proof_xs = job->best_proof.proof;
			if(proof_xs.empty()) {
				try {
					const auto time_begin = vnx::get_wall_time_millis();
					const auto data = prover->get_full_proof(value->challenge, job->best_proof.index);
					if(data.valid) {
						proof_xs = data.proof;
						const auto elapsed = (vnx::get_wall_time_millis() - time_begin) / 1e3;
						log(elapsed > 20 ? WARN : DEBUG) << "[" << my_name << "] Fetching full proof took " << elapsed << " sec (" << prover->get_file_path() << ")";
					} else {
						throw std::runtime_error(data.error_msg);
					}
				} catch(const std::exception& ex) {
					log(WARN) << "[" << my_name << "] Failed to fetch full proof: " << ex.what() << " (" << prover->get_file_path() << ")";
				}
			}
			if(!proof_xs.empty()) {
				std::shared_ptr<ProofOfSpace> proof;

				const auto header = prover->get_header();
				if(header->contract) {
					auto out = std::make_shared<ProofOfSpaceNFT>();
					out->seed = header->seed;
					out->ksize = header->ksize;
					out->contract = *header->contract;
					out->proof_xs = proof_xs;
					proof = out;
				} else {
					auto out = std::make_shared<ProofOfSpaceOG>();
					out->seed = header->seed;
					out->ksize = header->ksize;
					out->proof_xs = proof_xs;
					proof = out;
				}
				proof->score = job->best_score;
				proof->plot_id = header->plot_id;
				proof->farmer_key = header->farmer_key;

				send_response(value, proof, job->best_score, recv_time_ms);
			}
		}
		{
			auto out = LookupInfo::create();
			out->id = harvester_id;
			out->name = my_name;
			out->height = value->height;
			out->num_total = job->total_plots;
			out->num_passed = job->num_passed;
			out->total_time_ms = time_end - job->time_begin;
			out->total_delay_ms = time_end - recv_time_ms;
			if(job->num_passed) {
				out->slow_time_ms = job->slow_time_ms;
				out->slow_plot = job->slow_plot;
			}
			publish(out, output_lookups);
		}
		if(job->total_plots) {
			const auto slow_time = job->slow_time_ms / 1e3;
			if(job->num_passed) {
				log(slow_time > 20 ? WARN : DEBUG) << "[" << my_name << "] Slowest plot took " << slow_time << " sec (" << job->slow_plot << ")";
			}
			const auto delay_sec = (time_end - recv_time_ms) / 1e3;
			log(INFO) << "[" << my_name << "] " << job->num_passed << " / " << job->total_plots
					<< " plots were eligible for height " << value->height << ", max lookup " << slow_time << " sec, delay " << delay_sec << " sec";
		}
	});

	for(const auto& entry : virtual_map) {
		try {
			const auto balance = node->get_virtual_plot_balance(entry.first, value->diff_block_hash);
			if(balance) {
				// TODO: partials
				const auto score = calc_virtual_score(params, value->challenge, entry.first, balance, value->space_diff);
				if(score < params->score_threshold) {
					auto proof = std::make_shared<ProofOfStake>();
					proof->farmer_key = entry.second.farmer_key;
					proof->plot_id = entry.first;
					proof->score = score;
					send_response(value, proof, score, recv_time_ms);
				}
			}
		} catch(const std::exception& ex) {
			log(WARN) << "[" << my_name << "] Failed to check virtual plot: " << ex.what() << " (" << entry.first << ")";
		}
	}
	const auto delay_sec = (vnx::get_wall_time_millis() - recv_time_ms) / 1e3;
	if(delay_sec > max_delay_sec) {
		log(WARN) << "[" << my_name << "] Virtual plots check for height " << value->height << " took longer than allowable delay: " << delay_sec << " sec";
	}

	lookup_timer->set_millis(0);
}

uint64_t Harvester::get_total_bytes() const
{
	return total_bytes;
}

std::shared_ptr<const FarmInfo> Harvester::get_farm_info() const
{
	auto info = FarmInfo::create();
	info->harvester = my_name;
	info->harvester_id = harvester_id;
	info->plot_dirs = std::vector<std::string>(plot_dirs.begin(), plot_dirs.end());
	info->total_bytes = total_bytes;
	info->total_bytes_effective = total_bytes_effective;
	for(const auto& entry : plot_map) {
		if(auto prover = entry.second) {
			info->plot_count[prover->get_ksize()]++;
		}
	}
	for(const auto& entry : virtual_map) {
		info->total_balance += entry.second.balance;
	}
	for(const auto& entry : plot_nfts) {
		const auto& nft = entry.second;
		auto& pool_info = info->pool_info[nft.address];
		pool_info.contract = nft.address;
		if(nft.is_locked) {
			pool_info.server_url = nft.server_url;
			pool_info.pool_target = nft.target;
		}
		{
			auto iter = partial_diff.find(nft.address);
			if(iter != partial_diff.end()) {
				pool_info.partial_diff = iter->second;
			}
		}
		{
			auto iter = plot_contract_set.find(nft.address);
			if(iter != plot_contract_set.end()) {
				pool_info.plot_count = iter->second;
			}
		}
	}
	return info;
}

void Harvester::find_plot_dirs(const std::set<std::string>& dirs, std::set<std::string>& all_dirs, const size_t depth) const
{
	if(depth > max_recursion) {
		return;
	}
	std::set<std::string> sub_dirs;
	for(const auto& path : dirs) {
		vnx::Directory dir(path);
		try {
			for(const auto& file : dir.files()) {
				if(file && file->get_extension() == ".plot") {
					all_dirs.insert(path);
					break;
				}
			}
			for(const auto& sub_dir : dir.directories()) {
				const auto path = sub_dir->get_path();
				if(!all_dirs.count(path)) {
					const auto name = sub_dir->get_name();
					if(!dir_blacklist.count(name)) {
						sub_dirs.insert(sub_dir->get_path());
					}
				}
			}
		} catch(const std::exception& ex) {
			log(WARN) << "[" << my_name << "] " << ex.what();
		}
	}
	if(!sub_dirs.empty()) {
		find_plot_dirs(sub_dirs, all_dirs, depth + 1);
	}
}

void Harvester::reload()
{
	const auto time_begin = vnx::get_wall_time_millis();

	std::set<std::string> dir_set;
	if(recursive_search) {
		find_plot_dirs(plot_dirs, dir_set, 0);
	} else {
		dir_set = plot_dirs;
	}
	const std::vector<std::string> dir_list(dir_set.begin(), dir_set.end());

	std::mutex mutex;
	std::set<std::string> missing;
	for(const auto& entry : plot_map) {
		missing.insert(entry.first);
	}
	std::vector<std::string> plot_files;

	for(const auto& dir_path : dir_list)
	{
		threads->add_task([this, dir_path, &plot_files, &missing, &mutex]()
		{
			try {
				vnx::Directory dir(dir_path);

				for(const auto& file : dir.files())
				{
					const auto file_name = file->get_path();
					{
						std::lock_guard<std::mutex> lock(mutex);
						missing.erase(file_name);
					}
					if(!plot_map.count(file_name) && file->get_extension() == ".plot" && file->get_name().substr(0, 9) == "plot-mmx-")
					{
						std::lock_guard<std::mutex> lock(mutex);
						plot_files.push_back(file_name);
					}
				}
			} catch(const std::exception& ex) {
				log(WARN) << "[" << my_name << "] " << ex.what();
			}
		});
	}
	threads->sync();

	std::vector<std::pair<std::string, std::shared_ptr<pos::Prover>>> plots;

	for(const auto& file_path : plot_files)
	{
		threads->add_task([this, file_path, &plots, &mutex]()
		{
			try {
				auto prover = std::make_shared<pos::Prover>(file_path);
				{
					std::lock_guard<std::mutex> lock(mutex);
					plots.emplace_back(file_path, prover);
				}
			} catch(const std::exception& ex) {
				log(WARN) << "[" << my_name << "] Failed to load plot '" << file_path << "' due to: " << ex.what();
			} catch(...) {
				log(WARN) << "[" << my_name << "] Failed to load plot '" << file_path << "'";
			}
		});
	}
	threads->sync();

	// purge missing plots
	for(const auto& file_name : missing) {
		plot_map.erase(file_name);
	}

	if(missing.size()) {
		log(INFO) << "[" << my_name << "] Lost " << missing.size() << " plots";
	}
	if(plots.size() && plot_map.size()) {
		log(INFO) << "[" << my_name << "] Found " << plots.size() << " new plots";
	}

	std::set<pubkey_t> farmer_keys;
	for(const auto& key : farmer->get_farmer_keys()) {
		farmer_keys.insert(key);
	}

	// validate and add new plots
	for(const auto& entry : plots)
	{
		const auto& plot = entry.second;
		try {
			const auto& farmer_key = plot->get_farmer_key();
			if(!farmer_keys.count(farmer_key)) {
				throw std::logic_error("unknown farmer key: " + farmer_key.to_string());
			}
			plot_map.insert(entry);
		}
		catch(const std::exception& ex) {
			log(WARN) << "[" << my_name << "] Invalid plot: " << entry.first << " (" << ex.what() << ")";
		}
	}

	id_map.clear();
	total_bytes = 0;
	total_bytes_effective = 0;
	for(const auto& entry : plot_map) {
		const auto& prover = entry.second;
		const auto& file_name = entry.first;
		const auto& plot_id = prover->get_plot_id();

		if(!id_map.emplace(plot_id, file_name).second) {
			log(WARN) << "[" << my_name << "] Duplicate plot: " << entry.first << " (already have: " << id_map[plot_id] << ")";
		}
		total_bytes += vnx::File(file_name).file_size();
		total_bytes_effective += get_effective_plot_size(prover->get_ksize());
	}

	// gather virtual plots
	virtual_map.clear();
	total_balance = 0;
	if(farm_virtual_plots) {
		for(const auto& farmer_key : farmer_keys) {
			for(const auto& plot : node->get_virtual_plots_for(farmer_key)) {
				virtual_map[plot.address] = plot;
				total_balance += plot.balance;
			}
		}
	}

	// gather plot NFTs
	plot_contract_set.clear();
	for(const auto& entry : virtual_map) {
		if(const auto& addr = entry.second.reward_address) {
			plot_contract_set[*addr]++;
		}
	}
	for(const auto& entry : plot_map) {
		if(auto contract = entry.second->get_contract()) {
			plot_contract_set[*contract]++;
		}
	}

	update();
	update_nfts();

	// check challenges again for new plots
	if(plots.size()) {
		already_checked.clear();
	}
	log(INFO) << "[" << my_name << "] Loaded " << plot_map.size() << " plots, "
			<< total_bytes / pow(1000, 4) << " TB, " << total_bytes_effective / pow(1000, 4) << " TBe, "
			<< virtual_map.size() << " virtual plots, " << total_balance / pow(10, params->decimals) << " MMX total, took "
			<< (vnx::get_wall_time_millis() - time_begin) / 1e3 << " sec";
}

void Harvester::add_plot_dir(const std::string& path)
{
	const std::string cpath = config_path + vnx_name + ".json";
	auto object = vnx::read_config_file(cpath);
	{
		auto& var = object["plot_dirs"];
		auto tmp = var.to<std::set<std::string>>();
		tmp.insert(path);
		var = tmp;
		vnx::write_config(vnx_name + ".plot_dirs", tmp);
	}
	vnx::write_config_file(cpath, object);

	plot_dirs.insert(path);
	reload();
}

void Harvester::rem_plot_dir(const std::string& path)
{
	const std::string cpath = config_path + vnx_name + ".json";
	auto object = vnx::read_config_file(cpath);
	{
		auto& var = object["plot_dirs"];
		auto tmp = var.to<std::set<std::string>>();
		tmp.erase(path);
		var = tmp;
		vnx::write_config(vnx_name + ".plot_dirs", tmp);
	}
	vnx::write_config_file(cpath, object);

	plot_dirs.erase(path);
	reload();
}

void Harvester::update()
{
	try {
		farmer_addr = farmer->get_mac_addr();

		std::vector<addr_t> list;
		for(const auto& entry : plot_nfts) {
			list.push_back(entry.first);
		}
		const auto new_diff = farmer->get_partial_diffs(list);
		for(const auto& entry : new_diff) {
			if(entry.second != partial_diff[entry.first]) {
				log(INFO) << "New partial difficulty: " << entry.second << " (" << entry.first << ")";
			}
		}
		partial_diff = new_diff;
	}
	catch(const std::exception& ex) {
		log(WARN) << "Failed to contact farmer: " << ex.what();
	}
	publish(get_farm_info(), output_info);
}

void Harvester::update_nfts()
{
	std::set<addr_t> missing;
	for(const auto& entry : plot_nfts) {
		missing.insert(entry.first);
	}
	for(const auto& entry : plot_contract_set) {
		const auto& address = entry.first;
		node_async->get_plot_nft_info(address,
			[this, address](const vnx::optional<plot_nft_info_t>& info) {
				if(info) {
					if(!plot_nfts.count(address)) {
						log(INFO) << "Found plot NFT " << (info->name.empty() ? info->address.to_string() : "'" + info->name + "'")
								<< ": is_locked = " << vnx::to_string(info->is_locked)
								<< ", server_url = " << vnx::to_string(info->server_url);
					}
					plot_nfts[address] = *info;
				}
			},
			[this, address](const std::exception& ex) {
				log(WARN) << "Failed to query plot NFT " << address.to_string() << " due to: " << ex.what();
			});
		missing.erase(address);
	}
	for(const auto& address : missing) {
		plot_nfts.erase(address);
	}
}

void Harvester::http_request_async(	std::shared_ptr<const vnx::addons::HttpRequest> request, const std::string& sub_path,
									const vnx::request_id_t& request_id) const
{
	http->http_request(request, sub_path, request_id, vnx_request->session);
}

void Harvester::http_request_chunk_async(	std::shared_ptr<const vnx::addons::HttpRequest> request, const std::string& sub_path,
											const int64_t& offset, const int64_t& max_bytes, const vnx::request_id_t& request_id) const
{
	throw std::logic_error("not implemented");
}


} // mmx<|MERGE_RESOLUTION|>--- conflicted
+++ resolved
@@ -112,13 +112,8 @@
 		const auto& entry = iter->second;
 		const auto delay_sec = (now_ms - entry.recv_time_ms) / 1e3;
 
-<<<<<<< HEAD
 		if(delay_sec > (params->block_interval_ms / 1e3) * entry.request->max_delay) {
-			log(WARN) << "[" << host_name << "] Missed deadline for height " << entry.request->height << " due to delay of " << delay_sec << " sec";
-=======
-		if(delay_sec > params->block_time * entry.request->max_delay) {
 			log(WARN) << "[" << my_name << "] Missed deadline for height " << entry.request->height << " due to delay of " << delay_sec << " sec";
->>>>>>> 28bfca7a
 			iter = lookup_queue.erase(iter);
 		} else {
 			iter++;
@@ -194,9 +189,6 @@
 	job->num_left = job->total_plots;
 	job->time_begin = vnx::get_wall_time_millis();
 
-<<<<<<< HEAD
-	const auto max_delay_sec = (params->block_interval_ms / 1e3) * (value->max_delay - 0.5);
-=======
 	for(const auto& entry : plot_nfts) {
 		const auto& info = entry.second;
 		if(info.is_locked && info.server_url) {
@@ -210,8 +202,7 @@
 		}
 	}
 
-	const auto max_delay_sec = params->block_time * (double(value->max_delay) - 0.5);
->>>>>>> 28bfca7a
+	const auto max_delay_sec = (params->block_interval_ms / 1e3) * (value->max_delay - 0.5);
 	const auto deadline_ms = recv_time_ms + int64_t(max_delay_sec * 1000);
 
 	for(const auto& entry : id_map)
