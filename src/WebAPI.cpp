--- conflicted
+++ resolved
@@ -1612,10 +1612,6 @@
 		const auto iter_offset = query.find("offset");
 		const auto iter_since = query.find("since");
 		const auto iter_open = query.find("is_open");
-<<<<<<< HEAD
-		const auto iter_covered = query.find("is_covered");
-=======
->>>>>>> 45e2b23a
 		if(iter_bid != query.end()) {
 			bid = vnx::from_string_value<addr_t>(iter_bid->second);
 		}
@@ -1624,19 +1620,10 @@
 		}
 		const size_t limit = iter_limit != query.end() ? vnx::from_string<int64_t>(iter_limit->second) : -1;
 		const size_t offset = iter_offset != query.end() ? vnx::from_string<int64_t>(iter_offset->second) : 0;
-<<<<<<< HEAD
-		const int32_t since = iter_since != query.end() ? vnx::from_string<int64_t>(iter_since->second) : 0;
-		const bool is_open = iter_open != query.end() ? vnx::from_string<bool>(iter_open->second) : true;
-		const bool is_covered = iter_covered != query.end() ? vnx::from_string<bool>(iter_covered->second) : true;
-		node->get_offers(0, is_open, is_covered,
-			[this, request_id, bid, ask, limit, offset, since](const std::vector<offer_data_t>& offers) {
-				std::vector<std::pair<offer_data_t, double>> result;
-=======
 		const uint32_t since = iter_since != query.end() ? vnx::from_string<int64_t>(iter_since->second) : 0;
 		const bool is_open = iter_open != query.end() ? vnx::from_string<bool>(iter_open->second) : true;
 		node->get_offers_for(bid, ask, since, is_open,
 			[this, request_id, bid, ask, limit, offset](const std::vector<offer_data_t>& offers) {
->>>>>>> 45e2b23a
 				std::unordered_set<addr_t> addr_set;
 				std::vector<std::pair<offer_data_t, double>> result;
 				for(const auto& entry : offers) {
