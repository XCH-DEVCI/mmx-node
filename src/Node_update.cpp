/*
 * Node_update.cpp
 *
 *  Created on: Jan 20, 2022
 *      Author: mad
 */

#include <mmx/Node.h>
#include <mmx/FarmerClient.hxx>
#include <mmx/TimeInfusion.hxx>
#include <mmx/IntervalRequest.hxx>
#include <mmx/operation/Mutate.hxx>
#include <mmx/operation/Execute.hxx>
#include <mmx/operation/Deposit.hxx>
#include <mmx/utils.h>

#include <vnx/vnx.h>


namespace mmx {

void Node::verify_vdfs()
{
	for(auto iter = pending_vdfs.begin(); iter != pending_vdfs.end();) {
		const auto& proof = iter->second;
		if(!vdf_verify_pending.count(proof->height)) {
			add_task([this, proof]() {
				handle(proof);
			});
			iter = pending_vdfs.erase(iter);
		} else {
			iter++;
		}
	}
}

void Node::add_dummy_blocks(std::shared_ptr<const BlockHeader> prev)
{
	if(auto vdf_point = find_next_vdf_point(prev))
	{
		std::vector<std::shared_ptr<const ProofOfSpace>> proofs = {nullptr};
		{
			hash_t vdf_challenge;
			if(find_vdf_challenge(prev, vdf_challenge, 1)) {
				const auto challenge = get_challenge(prev, vdf_challenge, 1);
				for(const auto& entry : find_proof(challenge)) {
					proofs.push_back(entry.second.proof);
				}
			}
		}
		const auto diff_block = get_diff_header(prev, 1);

		for(const auto& proof : proofs) {
			auto block = Block::create();
			block->version = 0;
			block->prev = prev->hash;
			block->height = prev->height + 1;
			block->proof = proof;
			block->time_diff = prev->time_diff;
			block->space_diff = calc_new_space_diff(params, prev->space_diff, proof ? proof->score : params->score_threshold);
			block->vdf_iters = vdf_point->vdf_iters;
			block->vdf_output = vdf_point->output;
			block->weight = calc_block_weight(params, diff_block, block, false);
			block->total_weight = prev->total_weight + block->weight;
			block->finalize();
			add_block(block);
		}
	}
}

void Node::update()
{
	const auto time_begin = vnx::get_wall_time_millis();

	verify_vdfs();

	// TODO: parallel for
	// verify proof responses
	for(auto iter = pending_proofs.begin(); iter != pending_proofs.end();) {
		if(verify(*iter)) {
			iter = pending_proofs.erase(iter);
		} else {
			iter++;
		}
	}

	// pre-validate new blocks
#pragma omp parallel for if(!is_synced)
	for(int i = 0; i < int(pending_forks.size()); ++i)
	{
		const auto& fork = pending_forks[i];
		const auto& block = fork->block;
		try {
			if(!block->is_valid()) {
				throw std::logic_error("invalid block");
			}
			block->validate();
		}
		catch(const std::exception& ex) {
			fork->is_invalid = true;
			log(WARN) << "Pre-validation failed for a block at height " << block->height << " with: " << ex.what();
		}
		catch(...) {
			fork->is_invalid = true;
		}
	}
	for(const auto& fork : pending_forks) {
		if(!fork->is_invalid) {
			add_fork(fork);
		}
	}
	pending_forks.clear();

	// verify proof where possible
	std::vector<std::shared_ptr<fork_t>> to_verify;
	{
		const auto root = get_root();
		for(const auto& entry : fork_index) {
			const auto& fork = entry.second;
			if(fork->is_proof_verified) {
				continue;
			}
			const auto& block = fork->block;
			if(!fork->prev.lock()) {
				if(auto prev = find_fork(block->prev)) {
					fork->prev = prev;
				} else if(is_synced) {
					// fetch missing previous
					const auto hash = block->prev;
					const auto height = block->height - 1;
					if(!purged_blocks.count(hash) && !fetch_pending.count(hash) && height > root->height) {
						fetch_block(hash);
						log(WARN) << "Fetching missed block at height " << height << " with hash " << hash;
					}
				}
			}
			if(!fork->diff_block) {
				fork->diff_block = find_diff_header(block);
			}
			if(auto prev = fork->prev.lock()) {
				fork->is_invalid = prev->is_invalid;
				fork->is_connected = prev->is_connected;
			} else if(block->prev == root->hash) {
				fork->is_connected = true;
			}
			const auto prev = find_prev_header(block);
			if(!prev || fork->is_invalid || !fork->diff_block || !fork->is_connected) {
				continue;
			}
			if(auto point = find_vdf_point(block->height, prev->vdf_iters, block->vdf_iters, prev->vdf_output, block->vdf_output)) {
				fork->vdf_point = point;
				fork->is_vdf_verified = true;
			}
			if(fork->is_vdf_verified || !is_synced) {
				to_verify.push_back(fork);
			}
		}
	}

#pragma omp parallel for if(!is_synced)
	for(int i = 0; i < int(to_verify.size()); ++i)
	{
		const auto& fork = to_verify[i];
		const auto& block = fork->block;
		try {
			hash_t vdf_challenge;
			if(find_vdf_challenge(block, vdf_challenge))
			{
				const auto challenge = get_challenge(block, vdf_challenge);
				verify_proof(fork, challenge);

				if(auto proof = block->proof) {
#pragma omp critical
					add_proof(block->height, challenge, proof, vnx::Hash64());
				}
			}
		} catch(const std::exception& ex) {
			fork->is_invalid = true;
			log(WARN) << "Proof verification failed for a block at height " << block->height << " with: " << ex.what();
		} catch(...) {
			fork->is_invalid = true;
		}
	}
	const auto prev_peak = get_peak();
	std::shared_ptr<const BlockHeader> forked_at;

	// choose best fork
	while(vnx::do_run())
	{
		forked_at = nullptr;
		const auto best_fork = find_best_fork();

		if(!best_fork || best_fork->block->hash == state_hash) {
			break;	// no change
		}

		// verify and apply new fork
		try {
			forked_at = fork_to(best_fork);
		} catch(const std::exception& ex) {
			best_fork->is_invalid = true;
			log(WARN) << "Forking to height " << best_fork->block->height << " failed with: " << ex.what();
			continue;	// try again
		}
		break;
	}

	const auto peak = get_peak();
	if(!peak) {
		log(WARN) << "Have no peak!";
		return;
	}
	{
		// commit to disk
		const auto fork_line = get_fork_line();
		const auto commit_delay = is_synced || sync_retry ? params->commit_delay : max_fork_length;
		for(size_t i = 0; i + commit_delay < fork_line.size(); ++i)
		{
			const auto& fork = fork_line[i];
			const auto& block = fork->block;
			if(!fork->is_vdf_verified) {
				break;	// wait for VDF verify
			}
			commit(block);
		}
	}
	const auto root = get_root();
	const auto elapsed = (vnx::get_wall_time_millis() - time_begin) / 1e3;

	if(!prev_peak || peak->hash != prev_peak->hash)
	{
		if(auto fork = find_fork(peak->hash))
		{
			const auto proof = fork->block->proof;
			std::stringstream msg;
			msg << "New peak at height " << peak->height << " with score " << (proof ? proof->score : params->score_threshold);
			if(!peak->farmer_sig) {
				msg << " (dummy)";
			}
			if(is_synced) {
				if(forked_at) {
					msg << ", forked at " << forked_at->height;
				}
				if(auto vdf_point = fork->vdf_point) {
					msg << ", delay " << (fork->recv_time - vdf_point->recv_time) / 1000 / 1e3 << " sec";
				}
			} else {
				msg << ", " << sync_pending.size() << " pending";
			}
			msg << ", took " << elapsed << " sec";
			log(INFO) << msg.str();
		}
		stuck_timer->reset();
	}

	if(!is_synced && sync_peak && sync_pending.empty() && !vdf_threads->get_num_running())
	{
		if(sync_retry < num_sync_retries) {
			log(INFO) << "Reached sync peak at height " << *sync_peak - 1;
			sync_pos = *sync_peak;
			sync_peak = nullptr;
			sync_retry++;
		} else {
			log(INFO) << "Finished sync at height " << peak->height;
			is_synced = true;
		}
	}
	if(!is_synced) {
		sync_more();
		update_timer->reset();
		return;
	}
	{
		// publish time infusions for VDF 0
		auto infuse = TimeInfusion::create();
		infuse->chain = 0;
		auto vdf_iters = peak->vdf_iters;
		for(uint32_t i = 0; i <= params->infuse_delay; ++i)
		{
			if(auto prev = find_prev_header(peak, params->infuse_delay - i))
			{
				infuse->values[vdf_iters] = prev->hash;
			}
			auto diff_block = get_diff_header(peak, i + 1);
			vdf_iters += diff_block->time_diff * params->time_diff_constant;
		}
		publish(infuse, output_timelord_infuse);
	}
	{
		// publish next time infusion for VDF 1
		uint32_t height = peak->height;
		height -= (height % params->challenge_interval);
		if(auto prev = find_prev_header(peak, peak->height - height))
		{
			if(prev->height >= params->challenge_interval)
			{
				if(auto diff_block = find_prev_header(prev, params->challenge_interval))
				{
					auto infuse = TimeInfusion::create();
					infuse->chain = 1;
					const auto vdf_iters = prev->vdf_iters + diff_block->time_diff * params->time_diff_constant * params->infuse_delay;
					infuse->values[vdf_iters] = prev->hash;
					publish(infuse, output_timelord_infuse);
				}
			}
		}
	}
	{
		// request next VDF proofs
		auto vdf_iters = peak->vdf_iters;
		for(uint32_t i = 0; i < params->infuse_delay; ++i)
		{
			auto request = IntervalRequest::create();
			request->begin = vdf_iters;
			if(i == 0) {
				request->has_start = true;
				request->start_values = peak->vdf_output;
			}
			auto diff_block = get_diff_header(peak, i + 1);
			vdf_iters += diff_block->time_diff * params->time_diff_constant;
			request->end = vdf_iters;
			request->height = peak->height + i + 1;
			request->num_segments = params->num_vdf_segments;
			publish(request, output_interval_request);
		}
	}

	// try to make a block
	bool made_block = false;
	for(uint32_t i = 0; i < params->infuse_delay && i <= peak->height; ++i)
	{
		const auto height = peak->height - i;
		if(height < root->height) {
			break;
		}
		if(auto fork = find_best_fork(height))
		{
			const auto& prev = fork->block;
			hash_t vdf_challenge;
			if(find_vdf_challenge(prev, vdf_challenge, 1))
			{
				const auto challenge = get_challenge(prev, vdf_challenge, 1);
				for(const auto& entry : find_proof(challenge))
				{
					// check if it's our proof
					if(vnx::get_pipe(entry.second.farmer_mac))
					{
						const auto key = std::make_pair(prev->hash, entry.first);
						if(!created_blocks.count(key)) {
							try {
								if(auto block = make_block(prev, entry.second)) {
									add_block(block);
									made_block = true;
									created_blocks[key] = block->hash;
								}
							}
							catch(const std::exception& ex) {
								log(WARN) << "Failed to create a block: " << ex.what();
							}
							// revert back to peak
							fork_to(peak->hash);
						}
					}
				}
			}
		}
	}
	if(made_block) {
		// update again right away
		add_task(std::bind(&Node::update, this));
	}

	// publish challenges
	for(uint32_t i = 0; i <= params->challenge_delay; ++i)
	{
		if(auto vdf_block = find_prev_header(peak, params->challenge_delay - i))
		{
			auto value = Challenge::create();
			value->height = peak->height + i;
			value->challenge = get_challenge(peak, vdf_block->vdf_output[1], i);
			value->space_diff = get_diff_header(peak, i)->space_diff;
			publish(value, output_challenges);
		}
	}
}

bool Node::tx_pool_update(const tx_pool_t& entry, const bool force_add)
{
	if(const auto& tx = entry.tx)
	{
		const auto iter = tx_pool.find(tx->id);
		if(const auto& sender = tx->sender)
		{
			const auto fees = tx_pool_fees.find(*sender);
			auto new_total = fees != tx_pool_fees.end() ? fees->second : 0;
			if(iter != tx_pool.end()) {
				new_total -= iter->second.fee;
			}
			new_total += entry.fee;
			if(!force_add && new_total > get_balance(*sender, addr_t())) {
				return false;
			}
			if(fees != tx_pool_fees.end()) {
				fees->second = new_total;
			} else {
				tx_pool_fees[*sender] = new_total;
			}
		}
		if(iter != tx_pool.end()) {
			iter->second = entry;
		} else {
			tx_pool[tx->id] = entry;
		}
		return true;
	}
	return false;
}

void Node::tx_pool_erase(const hash_t& txid)
{
	const auto iter = tx_pool.find(txid);
	if(iter != tx_pool.end()) {
		if(const auto& tx = iter->second.tx) {
			if(const auto& sender = tx->sender) {
				const auto iter2 = tx_pool_fees.find(*sender);
				if(iter2 != tx_pool_fees.end()) {
					if((iter2->second -= iter->second.fee) == 0) {
						tx_pool_fees.erase(iter2);
					}
				}
			}
		}
		tx_pool.erase(iter);
	}
}

void Node::purge_tx_pool()
{
	const auto time_begin = vnx::get_wall_time_millis();

	std::vector<tx_pool_t> all_tx;
	all_tx.reserve(tx_pool.size());
	for(const auto& entry : tx_pool) {
		all_tx.push_back(entry.second);
	}

	// sort transactions by fee ratio
	std::sort(all_tx.begin(), all_tx.end(),
		[](const tx_pool_t& lhs, const tx_pool_t& rhs) -> bool {
			return lhs.tx->fee_ratio > rhs.tx->fee_ratio;
		});

	size_t num_purged = 0;
	uint128_t total_pool_cost = 0;
	std::unordered_map<addr_t, uint64_t> total_fee_map;		// [sender => total fee]

	const auto max_pool_cost = uint128_t(tx_pool_limit) * params->max_block_cost;

	// purge transactions from pool if overflowing
	for(const auto& entry : all_tx) {
		const auto& tx = entry.tx;
		uint64_t total_fee_spent = 0;
		if(tx->sender) {
			total_fee_spent = (total_fee_map[*tx->sender] += entry.fee);
		}
		total_pool_cost += tx->static_cost;

		if(total_pool_cost > max_pool_cost
			|| (tx->sender && total_fee_spent > get_balance(*tx->sender, addr_t())))
		{
			tx_pool_erase(tx->id);
			num_purged++;
		} else {
			min_pool_fee_ratio = tx->fee_ratio;
		}
	}
	if(total_pool_cost < max_pool_cost) {
		min_pool_fee_ratio = 0;
	}
	if(total_pool_cost || num_purged) {
		log(INFO) << uint64_t((total_pool_cost * 10000) / max_pool_cost) / 100. << " % mem pool, "
				<< min_pool_fee_ratio / 1024. << " min free ratio, " << num_purged << " purged, took "
				<< (vnx::get_wall_time_millis() - time_begin) / 1e3 << " sec";
	}
}

void Node::validate_new()
{
	const auto peak = get_peak();
	if(!peak || !is_synced) {
		return;
	}

	// drop anything with too low fee ratio
	for(auto iter = pending_transactions.begin(); iter != pending_transactions.end();) {
		const auto& tx = iter->second;
		if(tx->fee_ratio <= min_pool_fee_ratio) {
			if(show_warnings) {
				log(WARN) << "TX invalid fee_ratio: " << tx->fee_ratio << " (" << tx->id << ")";
			}
			iter = pending_transactions.erase(iter);
		} else {
			iter++;
		}
	}

	// select non-overlapping set
	std::vector<tx_pool_t> tx_list;
	std::unordered_set<hash_t> tx_set;
	for(const auto& entry : pending_transactions) {
		if(const auto& tx = entry.second) {
			if(tx_set.insert(tx->id).second) {
				tx_pool_t tmp;
				tmp.tx = tx;
				tx_list.push_back(tmp);
			}
		}
	}

	auto context = new_exec_context();
	{
		auto base = Context::create();
		base->height = peak->height + 1;
		context->block = base;
	}

	// prepare synchronization
	for(const auto& entry : tx_list) {
		prepare_context(context, entry.tx);
	}

	// verify transactions in parallel
	const auto tx_count = tx_list.size();
#pragma omp parallel for if(tx_count >= 16)
	for(int i = 0; i < int(tx_count); ++i)
	{
<<<<<<< HEAD
		vnx::optional<size_t> cutoff;
		for(size_t i = 0; i < all_tx.size(); ++i) {
			const auto& entry = all_tx[i];
			total_pool_cost += entry.cost;
			if(total_pool_cost > max_pool_cost) {
				if(!cutoff) {
					cutoff = i;
				}
				tx_pool.erase(entry.tx->id);
				pending_transactions.erase(entry.full_hash);
				num_purged++;
=======
		auto& entry = tx_list[i];
		entry.is_valid = false;

		const auto& tx = entry.tx;
		context->wait(tx->id);
		try {
			if(auto res = validate(tx, context)) {
				entry.cost = res->total_cost;
				entry.fee = res->total_fee;
				entry.is_valid = true;
>>>>>>> 45e2b23a
			}
		} catch(const std::exception& ex) {
			if(show_warnings) {
				log(WARN) << "TX validation failed with: " << ex.what() << " (" << tx->id << ")";
			}
		} catch(...) {
			// ignore
		}
		context->signal(tx->id);
	}

	// update tx pool
	for(const auto& entry : tx_list) {
		const auto& tx = entry.tx;
		if(entry.is_valid) {
			if(tx_pool_update(entry)) {
				publish(tx, output_verified_transactions);
			}
		}
		pending_transactions.erase(tx->content_hash);
	}
}

std::vector<Node::tx_pool_t> Node::validate_for_block(const uint64_t verify_limit, const uint64_t select_limit)
{
	const auto peak = get_peak();
	if(!peak) {
		return {};
	}
	std::vector<tx_pool_t> all_tx;
	all_tx.reserve(tx_pool.size());
	for(const auto& entry : tx_pool) {
		all_tx.push_back(entry.second);
	}

	// sort transactions by fee ratio
	std::sort(all_tx.begin(), all_tx.end(),
		[](const tx_pool_t& lhs, const tx_pool_t& rhs) -> bool {
			return lhs.tx->fee_ratio > rhs.tx->fee_ratio;
		});

	auto context = new_exec_context();
	{
		auto base = Context::create();
		base->height = peak->height + 1;
		context->block = base;
	}
	std::vector<tx_pool_t> tx_list;
	uint128_t total_verify_cost = 0;

	// select transactions to verify
	for(const auto& entry : all_tx) {
		if(!check_tx_inclusion(entry.tx->id, context->block->height)) {
			continue;
		}
		if(total_verify_cost + entry.cost <= verify_limit) {
			tx_list.push_back(entry);
			total_verify_cost += entry.cost;
		}
	}

	// prepare synchronization
	for(const auto& entry : tx_list) {
		prepare_context(context, entry.tx);
	}

	// verify transactions in parallel
#pragma omp parallel for
	for(int i = 0; i < int(tx_list.size()); ++i)
	{
		auto& entry = tx_list[i];
		entry.is_valid = false;

		auto& tx = entry.tx;
		context->wait(tx->id);
		try {
			if(auto res = validate(tx, context)) {
				{
					auto copy = vnx::clone(tx);
					copy->exec_result = *res;
					copy->content_hash = copy->calc_hash(true);
					tx = copy;
				}
				entry.cost = res->total_cost;
				entry.fee = res->total_fee;
				entry.is_valid = true;
			}
		} catch(const std::exception& ex) {
			if(show_warnings) {
				log(WARN) << "TX validation failed with: " << ex.what() << " (" << tx->id << ")";
			}
		} catch(...) {
			// ignore
		}
		context->signal(tx->id);
	}

	uint64_t total_cost = 0;
	std::vector<tx_pool_t> result;
	balance_cache_t balance_cache(&balance_map);

	// select final set of transactions
	for(auto& entry : tx_list)
	{
		if(!entry.is_valid) {
			tx_pool_erase(entry.tx->id);
			continue;
		}
		if(total_cost + entry.cost > select_limit) {
			continue;
		}
		bool passed = true;
		balance_cache_t tmp_cache(&balance_cache);
		{
			auto tx = entry.tx;
			{
				const auto balance = tmp_cache.find(*tx->sender, addr_t());
				if(balance && entry.fee <= *balance) {
					*balance -= entry.fee;
				} else {
					passed = false;
				}
			}
			if(!tx->exec_result->did_fail) {
				for(const auto& in : tx->inputs) {
					const auto balance = tmp_cache.find(in.address, in.contract);
					if(balance && in.amount <= *balance) {
						*balance -= in.amount;
					} else {
						passed = false;
					}
				}
			}
		}
		if(!passed) {
			continue;
		}
		balance_cache.apply(tmp_cache);

		total_cost += entry.cost;
		result.push_back(entry);
	}
	return result;
}

std::shared_ptr<const Block> Node::make_block(std::shared_ptr<const BlockHeader> prev, const proof_data_t& proof_data)
{
	const auto time_begin = vnx::get_wall_time_millis();

	// find VDF output
	const auto vdf_point = find_next_vdf_point(prev);
	if(!vdf_point) {
		return nullptr;
	}

	// reset state to previous block
	fork_to(prev->hash);

	auto block = Block::create();
	block->prev = prev->hash;
	block->height = prev->height + 1;
	block->time_diff = prev->time_diff;
	block->space_diff = prev->space_diff;
	block->vdf_iters = vdf_point->vdf_iters;
	block->vdf_output = vdf_point->output;
	block->proof = proof_data.proof;

	const auto tx_list = validate_for_block((3 * params->max_block_cost) / 2, params->max_block_cost);

	// select transactions
	uint64_t total_fees = 0;
	for(const auto& entry : tx_list) {
		block->tx_list.push_back(entry.tx);
		total_fees += entry.fee;
	}

	const auto prev_fork = find_fork(prev->hash);

	// set new time difficulty
	if(auto fork = find_prev_fork(prev_fork, params->infuse_delay))
	{
		if(auto point = fork->vdf_point) {
			const int64_t time_delta = (vdf_point->recv_time - point->recv_time) / (params->infuse_delay + 1);
			if(time_delta > 0) {
				const double gain = 0.1;
				if(auto diff_block = fork->diff_block) {
					double new_diff = params->block_time * diff_block->time_diff / (time_delta * 1e-6);
					new_diff = prev->time_diff * (1 - gain) + new_diff * gain;
					block->time_diff = std::max<uint64_t>(std::max<int64_t>(new_diff + 0.5, 1), params->min_time_diff);
				}
			}
		}
	}
	{
		// limit time diff update
		const auto max_update = std::max<uint64_t>(prev->time_diff >> params->max_diff_adjust, 1);
		block->time_diff = std::min(block->time_diff, prev->time_diff + max_update);
		block->time_diff = std::max(block->time_diff, prev->time_diff - max_update);
	}
	{
		// set new space difficulty
		block->space_diff = calc_new_space_diff(params, prev->space_diff, block->proof->score);
	}
	const auto diff_block = get_diff_header(prev, 1);
	block->weight = calc_block_weight(params, diff_block, block, true);
	block->total_weight = prev->total_weight + block->weight;
	block->finalize();

	FarmerClient farmer(proof_data.farmer_mac);
	const auto block_reward = calc_block_reward(block);
	const auto final_reward = calc_final_block_reward(params, block_reward, total_fees);
	const auto result = farmer.sign_block(block, final_reward);

	if(!result) {
		throw std::logic_error("farmer refused to sign block");
	}
	block->BlockHeader::operator=(*result);
	block->content_hash = block->calc_hash().second;

	const auto elapsed = (vnx::get_wall_time_millis() - time_begin) / 1e3;
	log(INFO) << "Created block at height " << block->height << " with: ntx = " << block->tx_list.size()
			<< ", score = " << block->proof->score << ", reward = " << to_value(final_reward, params) << " MMX"
			<< ", nominal = " << to_value(block_reward, params) << " MMX"
			<< ", fees = " << to_value(total_fees, params) << " MMX"
			<< ", took " << elapsed << " sec";
	return block;
}


} // mmx<|MERGE_RESOLUTION|>--- conflicted
+++ resolved
@@ -534,19 +534,6 @@
 #pragma omp parallel for if(tx_count >= 16)
 	for(int i = 0; i < int(tx_count); ++i)
 	{
-<<<<<<< HEAD
-		vnx::optional<size_t> cutoff;
-		for(size_t i = 0; i < all_tx.size(); ++i) {
-			const auto& entry = all_tx[i];
-			total_pool_cost += entry.cost;
-			if(total_pool_cost > max_pool_cost) {
-				if(!cutoff) {
-					cutoff = i;
-				}
-				tx_pool.erase(entry.tx->id);
-				pending_transactions.erase(entry.full_hash);
-				num_purged++;
-=======
 		auto& entry = tx_list[i];
 		entry.is_valid = false;
 
@@ -557,7 +544,6 @@
 				entry.cost = res->total_cost;
 				entry.fee = res->total_fee;
 				entry.is_valid = true;
->>>>>>> 45e2b23a
 			}
 		} catch(const std::exception& ex) {
 			if(show_warnings) {
