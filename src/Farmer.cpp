--- conflicted
+++ resolved
@@ -34,9 +34,6 @@
 		}
 		log(INFO) << "Reward address: " << reward_addr->to_string();
 	}
-	wallet = std::make_shared<WalletAsyncClient>(wallet_server);
-	add_async_client(wallet);
-
 	wallet = std::make_shared<WalletAsyncClient>(wallet_server);
 	add_async_client(wallet);
 
@@ -88,10 +85,7 @@
 					log(INFO) << "Got Farmer Key: " << keys->farmer_public_key;
 				}
 			}
-<<<<<<< HEAD
-=======
 			pipe->resume();
->>>>>>> 83598dce
 		},
 		[this](const vnx::exception& ex) {
 			log(WARN) << "Failed to get keys from wallet: " << ex.what();
