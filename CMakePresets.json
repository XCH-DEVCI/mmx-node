--- conflicted
+++ resolved
@@ -1,92 +1,83 @@
-{
-    "version": 4,
-    "cmakeMinimumRequired": {
-        "major": 3,
-        "minor": 11,
-        "patch": 0
-    },
-    "configurePresets": [
-
-        {
-            "name": "windows-base",
-            "hidden": true,
-            "description": "Sets Visual Studio generator, build directory",
-            "generator": "Visual Studio 17 2022",
-            "binaryDir": "${sourceDir}/build/${presetName}",
-            "cacheVariables": {
-                "CMAKE_TOOLCHAIN_FILE": {
-                    "value": "$env{VCPKG_ROOT}/scripts/buildsystems/vcpkg.cmake",
-                    "type": "FILEPATH"
-                },
-                "VCPKG_OVERLAY_TRIPLETS": "${sourceDir}/cmake/custom-triplets",
-                "VCPKG_TARGET_TRIPLET": "x64-windows-mmx",
-
-                "CMAKE_LIBRARY_OUTPUT_DIRECTORY": "${sourceDir}/build/${presetName}/!bin",
-                "CMAKE_RUNTIME_OUTPUT_DIRECTORY": "${sourceDir}/build/${presetName}/!bin",
-
-                "MMX_WIN_PACK": "$env{MMX_WIN_PACK}"
-            }
-        },
-
-        {
-            "name": "windows-default",
-            "displayName": "Windows x64",
-            "inherits": "windows-base",
-            "cacheVariables": {
-                "MMX_VERSION": "$env{MMX_VERSION}"
-            },
-            "warnings": {
-                "dev": false
-            }
-        },
-
-        {
-            "name": "gha-windows-release",
-            "displayName": "GHA Windows x64 Release",
-<<<<<<< HEAD
-            "inherits": "windows-default",
-            "environment": {
-                "VCPKG_ROOT": "./vcpkg"
-=======
-            "description": "Sets Visual Studio generator, build directory",
-            "inherits": "windows-release",
-            "environment": {
-                "VCPKG_ROOT": "./vcpkg"
-            }
-        },        
-
-        {
-            "name": "windows-debug",
-            "displayName": "Windows x64 Debug",
-            "description": "Sets Visual Studio generator, build directory",
-            "inherits": "windows-base",
-            "cacheVariables": {
-                "MMX_VERSION": "$env{MMX_VERSION}"
->>>>>>> ff9369e5
-            }
-        }
-
-    ],
-
-    "buildPresets": [
-        {
-            "name": "gha-windows-release",
-            "configurePreset": "gha-windows-release",
-<<<<<<< HEAD
-=======
-            "configuration": "Release"
-        },
-        {
-            "name": "windows-release",
-            "configurePreset": "windows-release",
->>>>>>> ff9369e5
-            "configuration": "Release"
-        },
-        {
-            "name": "windows-default",
-            "configurePreset": "windows-default",
-            "configuration": "Release"
-        }
-    ]
-
-}
+{
+    "version": 4,
+    "cmakeMinimumRequired": {
+        "major": 3,
+        "minor": 11,
+        "patch": 0
+    },
+    "configurePresets": [
+
+        {
+            "name": "windows-base",
+            "hidden": true,
+            "description": "Sets Visual Studio generator, build directory",
+            "generator": "Visual Studio 17 2022",
+            "binaryDir": "${sourceDir}/build/${presetName}",
+            "cacheVariables": {
+                "CMAKE_TOOLCHAIN_FILE": {
+                    "value": "$env{VCPKG_ROOT}/scripts/buildsystems/vcpkg.cmake",
+                    "type": "FILEPATH"
+                },
+                "VCPKG_OVERLAY_TRIPLETS": "${sourceDir}/cmake/custom-triplets",
+                "VCPKG_TARGET_TRIPLET": "x64-windows-mmx",
+
+                "CMAKE_LIBRARY_OUTPUT_DIRECTORY": "${sourceDir}/build/${presetName}/!bin",
+                "CMAKE_RUNTIME_OUTPUT_DIRECTORY": "${sourceDir}/build/${presetName}/!bin",
+
+                "MMX_WIN_PACK": "$env{MMX_WIN_PACK}"
+            }
+        },
+
+        {
+            "name": "windows-default",
+            "displayName": "Windows x64",
+            "inherits": "windows-base",
+            "cacheVariables": {
+                "MMX_VERSION": "$env{MMX_VERSION}"
+            },
+            "warnings": {
+                "dev": false
+            }
+        },
+
+        {
+            "name": "gha-windows-release",
+            "displayName": "GHA Windows x64 Release",
+            "description": "Sets Visual Studio generator, build directory",
+            "inherits": "windows-release",
+            "environment": {
+                "VCPKG_ROOT": "./vcpkg"
+            }
+        },        
+
+        {
+            "name": "windows-debug",
+            "displayName": "Windows x64 Debug",
+            "description": "Sets Visual Studio generator, build directory",
+            "inherits": "windows-base",
+            "cacheVariables": {
+                "MMX_VERSION": "$env{MMX_VERSION}"
+            }
+        }
+
+    ],
+
+    "buildPresets": [
+        {
+            "name": "gha-windows-release",
+            "configurePreset": "gha-windows-release",
+            "configuration": "Release"
+        },
+        {
+            "name": "windows-release",
+            "configurePreset": "windows-release",
+            "configuration": "Release"
+        },
+        {
+            "name": "windows-default",
+            "configurePreset": "windows-default",
+            "configuration": "Release"
+        }
+    ]
+
+}