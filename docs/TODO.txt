--- conflicted
+++ resolved
@@ -22,16 +22,8 @@
 - Whitepaper
 - CUDA plotter open-source
 - New project wallet
-<<<<<<< HEAD
 - Prepare project reward relay
 - Check source TODOs
 - Recursion limit for remote calls
 - TX odd / even constraint obsolete
-=======
-- Check source TODOs
-- Recursion limit for remote calls
-- Handle burned TX fees in total supply
-
-Mainnet-RC
->>>>>>> 6e5de1b9
 - Validators must be block winners, to avoid proof filtering