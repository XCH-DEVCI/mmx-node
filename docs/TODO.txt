After Mainnet
- Website
- Linux packages
- Harvester latency graphs
- Multisig wallet support
- GUI settings tabs
- GUI option to increase wallet address count
- Native Linux GUI
- GUI add peer feature
- Swap warning for one-sided pool
- Increase min_sync_peers to 5 after launch
- 1000 commas for balances
- Explorer search by block hash
- WebGUI password local storage
- WebGUI auto-reload on node restart
- unsafe_add() / unsafe_sub() / unsafe_mul()
- WebAPI refactor param iterators (use get_param() + Variant::empty())

Mainnet
- Genesis rewards (mainnet-rc)
- Unit tests for all smart contracts
<<<<<<< HEAD
- New project wallet
- Create project reward relay
- Update timestamp before launch
- Offer price update GUI
=======
- New project wallet
>>>>>>> a8390d2b
<|MERGE_RESOLUTION|>--- conflicted
+++ resolved
@@ -19,11 +19,6 @@
 Mainnet
 - Genesis rewards (mainnet-rc)
 - Unit tests for all smart contracts
-<<<<<<< HEAD
 - New project wallet
 - Create project reward relay
-- Update timestamp before launch
-- Offer price update GUI
-=======
-- New project wallet
->>>>>>> a8390d2b
+- Update timestamp before launch