
null;

{
	var test;
	if(test != null) {
		fail("empty var");
	}
}

function test1(a, b = 1) {
	return a + b;
}

if(test1(1) != 2) {
	fail("test1");
}

if(concat(to_string(1), to_string(2), to_string(3)) != "123") {
	fail("concat()", 1);
}

{
	var map = {};
	if(map.test != null) {
		fail("map.test != null");
	}
}
{
	var map = {};
	map.tmp = 123;
	if(map.tmp != 123) {
		fail("var to key assignment");
	}
}
{
	var map = {"test": 123};
	const tmp = map.test;
	if(tmp != 123) {
		fail("key to var assignment");
	}
	map.tmp = map.test;
	if(map.tmp != 123) {
		fail("key to key assignment");
	}
}

if(this.balance[bech32()] != 0) {
<<<<<<< HEAD
	fail("balance != 0");
}
=======
	// fail("balance != 0");
}

{
	var array = [1, 2, 3];
	for(var entry of array) {
		entry = 0;
	}
	for(const entry of array) {
		if(entry == 0) {
			fail("var entry of array (integer)");
		}
	}
}
{
	var array = ["1", "2", "3"];
	for(var entry of array) {
		entry = "0";
	}
	for(const entry of array) {
		if(entry == "0") {
			fail("var entry of array (string)");
		}
	}
}
{
	var array = [[1], [2], [3]];
	for(var entry of array) {
		entry = [];
	}
	for(const entry of array) {
		if(size(entry) == 0) {
			fail("var entry of array (array)");
		}
	}
}
{
	var array = [{val: 1}, {val: 2}, {val: 3}];
	for(var entry of array) {
		entry = {val: 0};
	}
	for(const entry of array) {
		if(entry.val == 0) {
			fail("var entry of array (object)");
		}
	}
}

{
	var obj = {key: "value"};
	if(obj.key != "value") {
		fail("object key (1)");
	}
}
{
	var obj = {"key": "value"};
	if(obj.key != "value") {
		fail("object key (2)");
	}
}
{
	var obj = {test: 123, key: "value"};
	if(obj.key != "value") {
		fail("object key (3)");
	}
}
{
	var obj = { key : "value" };
	if(obj.key != "value") {
		fail("object key (4)");
	}
}
{
	var obj = { 	key		 : 	"value" };
	if(obj.key != "value") {
		fail("object key (5)");
	}
}
{
	var obj = {_key_: "value"};
	if(obj._key_ != "value") {
		fail("object _key_");
	}
}


>>>>>>> d88adfa9
<|MERGE_RESOLUTION|>--- conflicted
+++ resolved
@@ -46,11 +46,7 @@
 }
 
 if(this.balance[bech32()] != 0) {
-<<<<<<< HEAD
 	fail("balance != 0");
-}
-=======
-	// fail("balance != 0");
 }
 
 {
@@ -136,4 +132,3 @@
 }
 
 
->>>>>>> d88adfa9
