package mmx;

struct tx_entry_t {
	
	uint height;
	
<<<<<<< HEAD
	long time_stamp;		// UNIX [ms]
	
	hash_t txid;
=======
	hash_t txid;			// block hash in case type == REWARD
>>>>>>> 28bfca7a
	
	tx_type_e type;
	
	addr_t address;
	
	addr_t contract;
	
	uint128 amount;
	
	optional<string> memo;
	
	bool is_validated;		// if token is in whitelist
	
}<|MERGE_RESOLUTION|>--- conflicted
+++ resolved
@@ -4,13 +4,9 @@
 	
 	uint height;
 	
-<<<<<<< HEAD
 	long time_stamp;		// UNIX [ms]
 	
-	hash_t txid;
-=======
 	hash_t txid;			// block hash in case type == REWARD
->>>>>>> 28bfca7a
 	
 	tx_type_e type;
 	
